--- conflicted
+++ resolved
@@ -1,1478 +1,1474 @@
-// Copyright (c) Microsoft. All rights reserved.
-// Licensed under the MIT license. See LICENSE file in the project root for full license information.
-
-using System;
-using System.Collections.Generic;
-using System.Diagnostics.CodeAnalysis;
-using BuildXL.Cache.ContentStore.Hashing;
-using BuildXL.Engine.Cache;
-using BuildXL.Pips;
-using BuildXL.Processes;
-using BuildXL.Scheduler.Distribution;
-using BuildXL.Scheduler.Fingerprints;
-using BuildXL.Storage;
-using BuildXL.Utilities;
-using BuildXL.Utilities.Collections;
-using BuildXL.Utilities.Configuration;
-using BuildXL.Utilities.Tracing;
-using System.Linq;
-
-#pragma warning disable SA1649 // File name must match first type name
-
-namespace BuildXL.Scheduler.Tracing
-{
-    // How to add a new event:
-    // - Add an ExecutionEventId
-    // - Add a static metadata member to ExecutionLogMetadata, and update ExecutionLogMetadata.Events to include it.
-    // - Define a new event-data type like FileArtifactContentDecidedEventData
-    //   Be sure that serialization and deserialization round-trips correctly.
-    // - Add a corresponding method to IExecutionLogTarget
-    // - Add a corresponding VIRTUAL method to ExecutionLogTargetBase
-    // Every event requires a log-target method, a unique event-data type, and registered metadata for generic serialization / deserialization support.
-
-    /// <summary>
-    /// Target which receives execution log events. The caller of a log target is conceptually some executor of a build.
-    /// The implementor is conceptually some consumer of execution events, such as a performance analyzer: <c>Execution -> Consumer</c>.
-    /// In practice, we may choose to persist the log events in between execution and the final consumer: <c>Execution -> [FileWriter -> FileReader] -> Consumer</c>.
-    /// In that scheme, the FileWriter is also a log target; the FileReader calls Consumer (which remains a log target as before).
-    /// The file write and read pair can be provided by <see cref="ExecutionLogFileTarget"/> and <see cref="ExecutionLogFileReader"/> respectively.
-    /// </summary>
-    /// <remarks>
-    /// Each type of event in the execution log corresponds to a method on this interface.
-    /// </remarks>
-    public interface IExecutionLogTarget : IDisposable
-    {
-        /// <summary>
-        /// Gets whether the target can handle the given event
-        /// </summary>
-        bool CanHandleEvent(ExecutionEventId eventId, uint workerId, long timestamp, int eventPayloadSize);
-
-        /// <summary>
-        /// The content hash for a file artifact has been established. This must happen before any consumers of this file artifact are processed.
-        /// </summary>
-        void FileArtifactContentDecided(FileArtifactContentDecidedEventData data);
-
-        /// <summary>
-        /// Save the list of workers for this particular build
-        /// </summary>
-        void WorkerList(WorkerListEventData data);
-
-        /// <summary>
-        /// Performance data about a pip execution
-        /// </summary>
-        void PipExecutionPerformance(PipExecutionPerformanceEventData data);
-
-        /// <summary>
-        /// Directory membership as discovered at the time its hash is calculated
-        /// </summary>
-        void DirectoryMembershipHashed(DirectoryMembershipHashedEventData data);
-
-        /// <summary>
-        ///  Monitoring information (launched processes and file accesses) for process execution reported
-        /// </summary>
-        void ProcessExecutionMonitoringReported(ProcessExecutionMonitoringReportedEventData data);
-
-        /// <summary>
-        /// Information about computation of a strong fingerprint for a process
-        /// </summary>
-        void ProcessFingerprintComputation(ProcessFingerprintComputationEventData data);
-
-        /// <summary>
-        /// The value for monitoring NTCreateFile API.
-        /// </summary>
-        void BuildSessionConfiguration(BuildSessionConfigurationEventData data);
-
-        /// <summary>
-        /// Dependency analysis violation is reported.
-        /// </summary>
-        void DependencyViolationReported(DependencyViolationEventData data);
-
-        /// <summary>
-        /// PipExecutionStep performance is reported.
-        /// </summary>
-        void PipExecutionStepPerformanceReported(PipExecutionStepPerformanceEventData data);
-
-        /// <summary>
-        /// Pip cache miss
-        /// </summary>
-        void PipCacheMiss(PipCacheMissEventData data);
-
-        /// <summary>
-        /// Resource and PipQueue usage is reported
-        /// </summary>
-        void StatusReported(StatusEventData data);
-
-        /// <summary>
-        /// Single event giving build invocation information that contains configuration details usefull for analyzers.
-        /// </summary>
-        void BxlInvocation(BxlInvocationEventData data);
-
-        /// <summary>
-        /// Creates a worker target that logs back to master for distributed builds
-        /// </summary>
-        /// <param name="workerId"></param>
-        IExecutionLogTarget CreateWorkerTarget(uint workerId);
-
-        /// <summary>
-        /// Content of output directories is reported
-        /// </summary>
-        void PipExecutionDirectoryOutputs(PipExecutionDirectoryOutputs data);
-
-        /// <summary>
-        /// Cache materialization error is reported
-        /// </summary>
-        void CacheMaterializationError(CacheMaterializationErrorEventData data);
-    }
-
-    /// <summary>
-    /// Event ids for execution events in execution log
-    /// </summary>
-    public enum ExecutionEventId : byte
-    {
-        /// <summary>
-        /// See <see cref="IExecutionLogTarget.FileArtifactContentDecided"/>
-        /// </summary>
-        FileArtifactContentDecided = 0,
-
-        /// <summary>
-        /// See <see cref="IExecutionLogTarget.WorkerList"/>
-        /// </summary>
-        WorkerList = 1,
-
-        /// <summary>
-        /// See <see cref="IExecutionLogTarget.PipExecutionPerformance"/>
-        /// </summary>
-        PipExecutionPerformance = 2,
-
-        /// <summary>
-        /// See <see cref="IExecutionLogTarget.DirectoryMembershipHashed"/>
-        /// </summary>
-        DirectoryMembershipHashed = 3,
-
-        /// <summary>
-        /// Deprecated. Use <see cref="ProcessFingerprintComputation"/>
-        /// </summary>
-        ObservedInputs = 4,
-
-        /// <summary>
-        /// See <see cref="IExecutionLogTarget.ProcessExecutionMonitoringReported"/>
-        /// </summary>
-        ProcessExecutionMonitoringReported = 5,
-
-        /// <summary>
-        /// See <see cref="IExecutionLogTarget.BuildSessionConfiguration"/>
-        /// </summary>
-        BuildSessionConfiguration = 6,
-
-        /// <summary>
-        /// See <see cref="IExecutionLogTarget.DependencyViolationReported"/>
-        /// </summary>
-        DependencyViolationReported = 7,
-
-        /// <summary>
-        /// See <see cref="IExecutionLogTarget.PipExecutionStepPerformanceReported"/>
-        /// </summary>
-        PipExecutionStepPerformanceReported = 8,
-
-        /// <summary>
-        /// See <see cref="IExecutionLogTarget.StatusReported"/>
-        /// </summary>
-        ResourceUsageReported = 9,
-
-        /// <summary>
-        /// See <see cref="IExecutionLogTarget.ProcessFingerprintComputation"/>
-        /// </summary>
-        ProcessFingerprintComputation = 10,
-
-        /// <summary>
-        /// See <see cref="IExecutionLogTarget.PipCacheMiss"/>
-        /// </summary>
-        PipCacheMiss = 11,
-
-        /// <summary>
-        /// See <see cref="IExecutionLogTarget.PipExecutionDirectoryOutputs"/>
-        /// </summary>
-        PipExecutionDirectoryOutputs = 12,
-
-        /// <summary>
-        /// See <see cref="IExecutionLogTarget.BxlInvocation"/>
-        /// </summary>
-<<<<<<< HEAD
-        DominoInvocation = 13,
-
-        /// <summary>
-        /// See <see cref="IExecutionLogTarget.CacheMaterializationError"/>
-        /// </summary>
-        CacheMaterializationError = 14,
-=======
-        BxlInvocation = 13,
->>>>>>> 692b52d1
-    }
-
-    /// <summary>
-    /// Metadata for execution logs (in particular, per-event metadata).
-    /// This establishes (<see cref="IExecutionLogTarget"/> method, event data, event ID) triples.
-    /// </summary>
-    public static class ExecutionLogMetadata
-    {
-        /// <summary>
-        /// Event description for <see cref="IExecutionLogTarget.FileArtifactContentDecided"/>
-        /// </summary>
-        public static readonly ExecutionLogEventMetadata<FileArtifactContentDecidedEventData> FileArtifactContentDecided =
-            new ExecutionLogEventMetadata<FileArtifactContentDecidedEventData>(
-                ExecutionEventId.FileArtifactContentDecided,
-                (data, target) => target.FileArtifactContentDecided(data));
-
-        /// <summary>
-        /// Event description for <see cref="IExecutionLogTarget.WorkerList"/>
-        /// </summary>
-        public static readonly ExecutionLogEventMetadata<WorkerListEventData> WorkerList =
-            new ExecutionLogEventMetadata<WorkerListEventData>(
-                ExecutionEventId.WorkerList,
-                (data, target) => target.WorkerList(data));
-
-        /// <summary>
-        /// Event description for <see cref="IExecutionLogTarget.PipExecutionPerformance"/>
-        /// </summary>
-        public static readonly ExecutionLogEventMetadata<PipExecutionPerformanceEventData> PipExecutionPerformance =
-            new ExecutionLogEventMetadata<PipExecutionPerformanceEventData>(
-                ExecutionEventId.PipExecutionPerformance,
-                (data, target) => target.PipExecutionPerformance(data));
-
-        /// <summary>
-        /// Event description for <see cref="IExecutionLogTarget.DirectoryMembershipHashed"/>
-        /// </summary>
-        public static readonly ExecutionLogEventMetadata<DirectoryMembershipHashedEventData> DirectoryMembershipHashed =
-            new ExecutionLogEventMetadata<DirectoryMembershipHashedEventData>(
-                ExecutionEventId.DirectoryMembershipHashed,
-                (data, target) => target.DirectoryMembershipHashed(data));
-
-        /// <summary>
-        /// Event description for <see cref="IExecutionLogTarget.BuildSessionConfiguration"/>
-        /// </summary>
-        public static readonly ExecutionLogEventMetadata<BuildSessionConfigurationEventData> BuildSessionConfiguration =
-            new ExecutionLogEventMetadata<BuildSessionConfigurationEventData>(
-                ExecutionEventId.BuildSessionConfiguration,
-                (data, target) => target.BuildSessionConfiguration(data));
-
-        /// <summary>
-        /// Event description for <see cref="IExecutionLogTarget.ProcessExecutionMonitoringReported"/>
-        /// </summary>
-        public static readonly ExecutionLogEventMetadata<ProcessExecutionMonitoringReportedEventData> ProcessExecutionMonitoringReported =
-            new ExecutionLogEventMetadata<ProcessExecutionMonitoringReportedEventData>(
-                ExecutionEventId.ProcessExecutionMonitoringReported,
-                (data, target) => target.ProcessExecutionMonitoringReported(data));
-
-        /// <summary>
-        /// Event description for <see cref="IExecutionLogTarget.DependencyViolationReported"/>
-        /// </summary>
-        public static readonly ExecutionLogEventMetadata<DependencyViolationEventData> DependencyViolationReported =
-            new ExecutionLogEventMetadata<DependencyViolationEventData>(
-                ExecutionEventId.DependencyViolationReported,
-                (data, target) => target.DependencyViolationReported(data));
-
-        /// <summary>
-        /// Event description for <see cref="IExecutionLogTarget.DependencyViolationReported"/>
-        /// </summary>
-        public static readonly ExecutionLogEventMetadata<PipExecutionStepPerformanceEventData> PipExecutionStepPerformanceReported =
-            new ExecutionLogEventMetadata<PipExecutionStepPerformanceEventData>(
-                ExecutionEventId.PipExecutionStepPerformanceReported,
-                (data, target) => target.PipExecutionStepPerformanceReported(data));
-
-        /// <summary>
-        /// Event description for <see cref="IExecutionLogTarget.DependencyViolationReported"/>
-        /// </summary>
-        public static readonly ExecutionLogEventMetadata<StatusEventData> ResourceUsageReported =
-            new ExecutionLogEventMetadata<StatusEventData>(
-                ExecutionEventId.ResourceUsageReported,
-                (data, target) => target.StatusReported(data));
-
-        /// <summary>
-        /// Event description for <see cref="IExecutionLogTarget.BxlInvocation"/>
-        /// </summary>
-        // $Rename: Due to telemetry backend scripts this cannot be renamed to BuildXL
-        public static readonly ExecutionLogEventMetadata<BxlInvocationEventData> BxlInvocation =
-            new ExecutionLogEventMetadata<BxlInvocationEventData>(
-                ExecutionEventId.BxlInvocation,
-                (data, target) => target.BxlInvocation(data));
-
-        /// <summary>
-        /// Event description for <see cref="IExecutionLogTarget.ProcessFingerprintComputation"/>
-        /// </summary>
-        public static readonly ExecutionLogEventMetadata<ProcessFingerprintComputationEventData> ProcessFingerprintComputation =
-            new ExecutionLogEventMetadata<ProcessFingerprintComputationEventData>(
-                ExecutionEventId.ProcessFingerprintComputation,
-                (data, target) => target.ProcessFingerprintComputation(data));
-
-        /// <summary>
-        /// Event description for <see cref="IExecutionLogTarget.PipCacheMiss"/>
-        /// </summary>
-        public static readonly ExecutionLogEventMetadata<PipCacheMissEventData> PipCacheMiss =
-            new ExecutionLogEventMetadata<PipCacheMissEventData>(
-                ExecutionEventId.PipCacheMiss,
-                (data, target) => target.PipCacheMiss(data));
-
-        /// <summary>
-        /// Event description for <see cref="IExecutionLogTarget.PipExecutionDirectoryOutputs"/>
-        /// </summary>
-        public static readonly ExecutionLogEventMetadata<PipExecutionDirectoryOutputs> PipExecutionDirectoryOutputs =
-            new ExecutionLogEventMetadata<PipExecutionDirectoryOutputs>(
-                ExecutionEventId.PipExecutionDirectoryOutputs,
-                (data, target) => target.PipExecutionDirectoryOutputs(data));
-
-        /// <summary>
-        /// Event description for <see cref="IExecutionLogTarget.CacheMaterializationError"/>
-        /// </summary>
-        public static readonly ExecutionLogEventMetadata<CacheMaterializationErrorEventData> CacheMaterializationError =
-            new ExecutionLogEventMetadata<CacheMaterializationErrorEventData>(
-                ExecutionEventId.CacheMaterializationError,
-                (data, target) => target.CacheMaterializationError(data));
-
-        /// <summary>
-        /// All execution log events.
-        /// </summary>
-        public static readonly IReadOnlyList<ExecutionLogEventMetadata> Events = new ExecutionLogEventMetadata[]
-                                                                                 {
-                                                                                     BxlInvocation,
-                                                                                     FileArtifactContentDecided,
-                                                                                     WorkerList,
-                                                                                     PipExecutionPerformance,
-                                                                                     DirectoryMembershipHashed,
-                                                                                     ProcessExecutionMonitoringReported,
-                                                                                     BuildSessionConfiguration,
-                                                                                     DependencyViolationReported,
-                                                                                     PipExecutionStepPerformanceReported,
-                                                                                     ResourceUsageReported,
-                                                                                     ProcessFingerprintComputation,
-                                                                                     PipCacheMiss,
-                                                                                     PipExecutionDirectoryOutputs,
-                                                                                     CacheMaterializationError
-                                                                                 };
-    }
-
-    /// <summary>
-    /// Stores salt information and other session configurations
-    /// </summary>
-    [SuppressMessage("Microsoft.Performance", "CA1815:OverrideEqualsAndOperatorEqualsOnValueTypes")]
-    public struct BuildSessionConfigurationEventData : IExecutionLogEventData<BuildSessionConfigurationEventData>
-    {
-        /// <summary>
-        /// Whether the /unsafe_DisableDetours flag is passed to BuildXL.
-        /// </summary>
-        public bool DisableDetours;
-
-        /// <summary>
-        /// Whether the /unsafe_IgnoreReparsePoints flag is passed to BuildXL.
-        /// </summary>
-        public bool IgnoreReparsePoints;
-
-        /// <summary>
-        /// Whether the /unsafe_IgnorePreloadedDlls flag is passed to BuildXL.
-        /// </summary>
-        public bool IgnorePreloadedDlls;
-
-        /// <summary>
-        /// Whether the /unsafe_ExistingDirectoryProbesAsEnumerations flag is passed to BuildXL.
-        /// </summary>
-        public bool ExistingDirectoryProbesAsEnumerations;
-
-        /// <summary>
-        /// Whether the NtCreateFile is being monitored.
-        /// </summary>
-        public bool NtFileCreateMonitored;
-
-        /// <summary>
-        /// Whether the ZwCreateOpneFile is being monitored.
-        /// </summary>
-        public bool ZwFileCreateOpenMonitored;
-
-        /// <summary>
-        /// Whether the ZwRenameFileInformation is being detoured.
-        /// </summary>
-        public bool IgnoreZwRenameFileInformation;
-
-        /// <summary>
-        /// Whether the ZwOtherFileInformation is being detoured.
-        /// </summary>
-        public bool IgnoreZwOtherFileInformation;
-
-        /// <summary>
-        /// Whether symlinks are followed for any other APIs, but CreateFile APIs.
-        /// </summary>
-        public bool IgnoreNonCreateFileReparsePoints;
-
-        /// <summary>
-        /// Whether the SetFileInformationByHandle is being detoured.
-        /// </summary>
-        public bool IgnoreSetFileInformationByHandle;
-
-        /// <summary>
-        /// Whether the GetFinalPathNameByHandle API is being detoured.
-        /// </summary>
-        public bool IgnoreGetFinalPathNameByHandle;
-
-        /// <summary>
-        /// FingerprintVersion
-        /// </summary>
-        public PipFingerprintingVersion FingerprintVersion;
-
-        /// <summary>
-        /// Extra optional fingerprint salt.
-        /// </summary>
-        public string FingerprintSalt;
-
-        /// <summary>
-        /// Gets the hash of the search path tools configured
-        /// </summary>
-        public ContentHash? SearchPathToolsHash;
-
-        /// <summary>
-        /// Whether /unsafe_unexpectedFileAccessesAreErrors was passed to BuildXL
-        /// </summary>
-        public bool UnexpectedFileAccessesAreErrors;
-
-        /// <summary>
-        /// Whether BuildXL monitors file accesses.
-        /// </summary>
-        public bool MonitorFileAccesses;
-
-        /// <summary>
-        /// Whether /maskUntrackedAccesses was passed to BuildXL
-        /// </summary>
-        public bool MaskUntrackedAccesses;
-
-        /// <summary>
-        /// Whether /normalizeReadTimestamps was enabled (enabled by default)
-        /// </summary>
-        public bool NormalizeReadTimestamps;
-
-        /// <summary>
-        /// Whether /warnaserror is enabled
-        /// </summary>
-        public bool PipWarningsPromotedToErrors;
-
-        /// <summary>
-        /// Whether /validateDistribution flag was enabled (disabled by default).
-        /// </summary>
-        public bool ValidateDistribution;
-
-        /// <summary>
-        /// Extra optional fingerprint salt.
-        /// </summary>
-        public string RequiredKextVersionNumber;
-
-        /// <inheritdoc />
-        public ExecutionLogEventMetadata<BuildSessionConfigurationEventData> Metadata => ExecutionLogMetadata.BuildSessionConfiguration;
-
-        /// <summary>
-        /// Creates event data from salts
-        /// </summary>
-        public BuildSessionConfigurationEventData(ExtraFingerprintSalts salts)
-        {
-            IgnoreSetFileInformationByHandle = salts.IgnoreSetFileInformationByHandle;
-            IgnoreZwRenameFileInformation = salts.IgnoreZwRenameFileInformation;
-            IgnoreZwOtherFileInformation = salts.IgnoreZwOtherFileInformation;
-            ZwFileCreateOpenMonitored = salts.MonitorZwCreateOpenQueryFile;
-            IgnoreNonCreateFileReparsePoints = salts.IgnoreNonCreateFileReparsePoints;
-            IgnoreReparsePoints = salts.IgnoreReparsePoints;
-            IgnorePreloadedDlls = salts.IgnorePreloadedDlls;
-            IgnoreGetFinalPathNameByHandle = salts.IgnoreGetFinalPathNameByHandle;
-            ExistingDirectoryProbesAsEnumerations = salts.ExistingDirectoryProbesAsEnumerations;
-            DisableDetours = salts.DisableDetours;
-            NtFileCreateMonitored = salts.MonitorNtCreateFile;
-            ZwFileCreateOpenMonitored = salts.MonitorZwCreateOpenQueryFile;
-            FingerprintVersion = salts.FingerprintVersion;
-            FingerprintSalt = salts.FingerprintSalt;
-            SearchPathToolsHash = salts.SearchPathToolsHash;
-            UnexpectedFileAccessesAreErrors = salts.UnexpectedFileAccessesAreErrors;
-            MonitorFileAccesses = salts.MonitorFileAccesses;
-            MaskUntrackedAccesses = salts.MaskUntrackedAccesses;
-            NormalizeReadTimestamps = salts.NormalizeReadTimestamps;
-            PipWarningsPromotedToErrors = salts.PipWarningsPromotedToErrors;
-            ValidateDistribution = salts.ValidateDistribution;
-            RequiredKextVersionNumber = salts.RequiredKextVersionNumber;
-        }
-
-        /// <summary>
-        /// Creates event data from salts
-        /// </summary>
-        public ExtraFingerprintSalts ToFingerprintSalts()
-        {
-            // NOTE: These datastructures must be kept in sync. If new information is added to
-            // ExtraFingerprintSalts it should be added to this class as well
-            // IMPORTANT: Update serialization logic as well when adding new values
-            return new ExtraFingerprintSalts(
-                       ignoreSetFileInformationByHandle: IgnoreSetFileInformationByHandle,
-                       ignoreZwRenameFileInformation: IgnoreZwRenameFileInformation,
-                       ignoreZwOtherFileInformation: IgnoreZwOtherFileInformation,
-                       ignoreNonCreateFileReparsePoints: IgnoreNonCreateFileReparsePoints,
-                       ignoreReparsePoints: IgnoreReparsePoints,
-                       ignorePreloadedDlls: IgnorePreloadedDlls,
-                       ignoreGetFinalPathNameByHandle: IgnoreGetFinalPathNameByHandle,
-                       existingDirectoryProbesAsEnumerations: ExistingDirectoryProbesAsEnumerations,
-                       disableDetours: DisableDetours,
-                       monitorNtCreateFile: NtFileCreateMonitored,
-                       monitorZwCreateOpenQueryFile: ZwFileCreateOpenMonitored,
-                       fingerprintVersion: FingerprintVersion,
-                       fingerprintSalt: FingerprintSalt,
-                       searchPathToolsHash: SearchPathToolsHash,
-                       monitorFileAccesses: MonitorFileAccesses,
-                       unexpectedFileAccessesAreErrors: UnexpectedFileAccessesAreErrors,
-                       maskUntrackedAccesses: MaskUntrackedAccesses,
-                       normalizeReadTimestamps: NormalizeReadTimestamps,
-                       validateDistribution: ValidateDistribution,
-                       pipWarningsPromotedToErrors: PipWarningsPromotedToErrors,
-                       requiredKextVersionNumber: RequiredKextVersionNumber
-                   )
-                   {
-                       // Constructor appends EngineEnvironmentSettings.FingerprintSalt
-                       // We need to ensure that the value used matches the event data so
-                       // no modifications should be allowed
-                       FingerprintSalt = FingerprintSalt,
-                   };
-        }
-
-        /// <inheritdoc />
-        public void Serialize(BinaryLogger.EventWriter writer)
-        {
-            writer.Write(MaskUntrackedAccesses);
-            writer.Write(NormalizeReadTimestamps);
-            writer.Write(IgnoreSetFileInformationByHandle);
-            writer.Write(IgnoreZwRenameFileInformation);
-            writer.Write(IgnoreZwOtherFileInformation);
-            writer.Write(IgnoreNonCreateFileReparsePoints);
-            writer.Write(IgnoreReparsePoints);
-            writer.Write(IgnorePreloadedDlls);
-            writer.Write(IgnoreGetFinalPathNameByHandle);
-            writer.Write(ExistingDirectoryProbesAsEnumerations);
-            writer.Write(DisableDetours);
-            writer.Write(NtFileCreateMonitored);
-            writer.Write(ZwFileCreateOpenMonitored);
-            writer.Write((int)FingerprintVersion);
-            writer.Write(FingerprintSalt);
-            writer.Write(SearchPathToolsHash, (w, h) => h.SerializeHashBytes(w));
-            writer.Write(MonitorFileAccesses);
-            writer.Write(UnexpectedFileAccessesAreErrors);
-            writer.Write(MaskUntrackedAccesses);
-            writer.Write(NormalizeReadTimestamps);
-            writer.Write(PipWarningsPromotedToErrors);
-            writer.Write(RequiredKextVersionNumber);
-        }
-
-        /// <inheritdoc />
-        public void DeserializeAndUpdate(BinaryLogReader.EventReader reader)
-        {
-            MaskUntrackedAccesses = reader.ReadBoolean();
-            NormalizeReadTimestamps = reader.ReadBoolean();
-            IgnoreSetFileInformationByHandle = reader.ReadBoolean();
-            IgnoreZwRenameFileInformation = reader.ReadBoolean();
-            IgnoreZwOtherFileInformation = reader.ReadBoolean();
-            IgnoreNonCreateFileReparsePoints = reader.ReadBoolean();
-            IgnoreReparsePoints = reader.ReadBoolean();
-            IgnorePreloadedDlls = reader.ReadBoolean();
-            IgnoreGetFinalPathNameByHandle = reader.ReadBoolean();
-            ExistingDirectoryProbesAsEnumerations = reader.ReadBoolean();
-            DisableDetours = reader.ReadBoolean();
-            NtFileCreateMonitored = reader.ReadBoolean();
-            ZwFileCreateOpenMonitored = reader.ReadBoolean();
-            FingerprintVersion = (PipFingerprintingVersion)reader.ReadInt32();
-            FingerprintSalt = reader.ReadString();
-            SearchPathToolsHash = reader.ReadNullableStruct(r => ContentHashingUtilities.CreateFrom(r));
-            MonitorFileAccesses = reader.ReadBoolean();
-            UnexpectedFileAccessesAreErrors = reader.ReadBoolean();
-            MaskUntrackedAccesses = reader.ReadBoolean();
-            NormalizeReadTimestamps = reader.ReadBoolean();
-            PipWarningsPromotedToErrors = reader.ReadBoolean();
-            RequiredKextVersionNumber = reader.ReadString();
-        }
-    }
-
-    /// <summary>
-    /// Information about a file and its content info (size and hash)
-    /// </summary>
-    [SuppressMessage("Microsoft.Performance", "CA1815:OverrideEqualsAndOperatorEqualsOnValueTypes")]
-    public struct FileArtifactContentDecidedEventData : IExecutionLogEventData<FileArtifactContentDecidedEventData>, IFingerprintInputCollection
-    {
-        /// <summary>
-        /// The file
-        /// </summary>
-        public FileArtifact FileArtifact;
-
-        /// <summary>
-        /// The content information
-        /// </summary>
-        public FileContentInfo FileContentInfo;
-
-        /// <summary>
-        /// The origin information
-        /// </summary>
-        public PipOutputOrigin OutputOrigin;
-
-        /// <inheritdoc />
-        public ExecutionLogEventMetadata<FileArtifactContentDecidedEventData> Metadata => ExecutionLogMetadata.FileArtifactContentDecided;
-
-        /// <inheritdoc />
-        public void Serialize(BinaryLogger.EventWriter writer)
-        {
-            writer.Write(FileArtifact);
-            FileContentInfo.Hash.SerializeHashBytes(writer);
-            writer.WriteCompact(FileContentInfo.Length);
-            writer.Write((byte)OutputOrigin);
-        }
-
-        /// <inheritdoc />
-        public void DeserializeAndUpdate(BinaryLogReader.EventReader reader)
-        {
-            FileArtifact = reader.ReadFileArtifact();
-            FileContentInfo = new FileContentInfo(
-                hash: ContentHashingUtilities.CreateFrom(reader),
-                length: reader.ReadInt64Compact());
-            OutputOrigin = (PipOutputOrigin)reader.ReadByte();
-        }
-
-        /// <inheritdoc />
-        public void WriteFingerprintInputs(IFingerprinter writer)
-        {
-            writer.Add("Path", FileArtifact.Path);
-            writer.Add("File Length", FileContentInfo.Length);
-        }
-    }
-
-    /// <summary>
-    /// Information about the list of workers in a build
-    /// </summary>
-    [SuppressMessage("Microsoft.Performance", "CA1815:OverrideEqualsAndOperatorEqualsOnValueTypes")]
-    public struct WorkerListEventData : IExecutionLogEventData<WorkerListEventData>
-    {
-        /// <summary>
-        /// The worker list
-        /// </summary>
-        public string[] Workers;
-
-        /// <inheritdoc />
-        public ExecutionLogEventMetadata<WorkerListEventData> Metadata => ExecutionLogMetadata.WorkerList;
-
-        /// <inheritdoc />
-        public void Serialize(BinaryLogger.EventWriter writer)
-        {
-            writer.WriteCompact(Workers.Length);
-            foreach (string worker in Workers)
-            {
-                writer.Write(worker);
-            }
-        }
-
-        /// <inheritdoc />
-        public void DeserializeAndUpdate(BinaryLogReader.EventReader reader)
-        {
-            Workers = new string[reader.ReadInt32Compact()];
-            for (int idx = 0; idx < Workers.Length; ++idx)
-            {
-                Workers[idx] = reader.ReadString();
-            }
-        }
-    }
-
-    /// <summary>
-    /// Performance data about a pip execution
-    /// </summary>
-    [SuppressMessage("Microsoft.Performance", "CA1815:OverrideEqualsAndOperatorEqualsOnValueTypes")]
-    public struct PipExecutionPerformanceEventData : IExecutionLogEventData<PipExecutionPerformanceEventData>
-    {
-        /// <summary>
-        /// The pip ID
-        /// </summary>
-        public PipId PipId;
-
-        /// <summary>
-        /// The pip execution performance
-        /// </summary>
-        public PipExecutionPerformance ExecutionPerformance;
-
-        /// <inheritdoc />
-        public ExecutionLogEventMetadata<PipExecutionPerformanceEventData> Metadata => ExecutionLogMetadata.PipExecutionPerformance;
-
-        /// <inheritdoc />
-        public void Serialize(BinaryLogger.EventWriter writer)
-        {
-            PipId.Serialize(writer);
-            ExecutionPerformance.Serialize(writer);
-        }
-
-        /// <inheritdoc />
-        public void DeserializeAndUpdate(BinaryLogReader.EventReader reader)
-        {
-            PipId = PipId.Deserialize(reader);
-            ExecutionPerformance = PipExecutionPerformance.Deserialize(reader);
-        }
-    }
-
-    /// <summary>
-    /// Data about a cache miss for a pip
-    /// </summary>
-    [SuppressMessage("Microsoft.Performance", "CA1815:OverrideEqualsAndOperatorEqualsOnValueTypes")]
-    public struct PipCacheMissEventData : IExecutionLogEventData<PipCacheMissEventData>
-    {
-        /// <summary>
-        /// The pip ID
-        /// </summary>
-        public PipId PipId;
-
-        /// <summary>
-        /// The cause of the cache miss
-        /// </summary>
-        public PipCacheMissType CacheMissType;
-
-        /// <inheritdoc />
-        public ExecutionLogEventMetadata<PipCacheMissEventData> Metadata => ExecutionLogMetadata.PipCacheMiss;
-
-        /// <inheritdoc />
-        public void Serialize(BinaryLogger.EventWriter writer)
-        {
-            PipId.Serialize(writer);
-            writer.Write((byte)CacheMissType);
-        }
-
-        /// <inheritdoc />
-        public void DeserializeAndUpdate(BinaryLogReader.EventReader reader)
-        {
-            PipId = PipId.Deserialize(reader);
-            CacheMissType = (PipCacheMissType)reader.ReadByte();
-        }
-    }
-
-    /// <summary>
-    /// Directory membership as discovered at the time its hash is calculated
-    /// </summary>
-    [SuppressMessage("Microsoft.Performance", "CA1815:OverrideEqualsAndOperatorEqualsOnValueTypes")]
-    public struct DirectoryMembershipHashedEventData : IExecutionLogEventData<DirectoryMembershipHashedEventData>, IFingerprintInputCollection
-    {
-        [Flags]
-        private enum Flags : byte
-        {
-            None = 0,
-            Static = 1 << 1,
-            SearchPath = 1 << 2,
-        }
-
-        /// <summary>
-        /// The resulting fingerprint from hashing the directory.
-        /// Does not need to be serialized, only used at runtime to prevent 
-        /// having to recalculate the fingerprint as the key for a fingerprint store entry. 
-        /// </summary>
-        public DirectoryFingerprint DirectoryFingerprint;
-
-        /// <summary>
-        /// The directory whose membership is hashed.
-        /// </summary>
-        public AbsolutePath Directory;
-
-        private Flags m_flags;
-
-        /// <summary>
-        /// If true the membership is calculated from the static graph information
-        /// otherwise the file system is used as a source.
-        /// </summary>
-        public bool IsStatic
-        {
-            get { return (m_flags & Flags.Static) == Flags.Static; }
-
-            set
-            {
-                if (value)
-                {
-                    m_flags |= Flags.Static;
-                }
-                else
-                {
-                    m_flags &= ~Flags.Static;
-                }
-            }
-        }
-
-        /// <summary>
-        /// If true membership was calculated using search paths enumeration
-        /// semantics whereby only accessed/explicit dependencies file names are included
-        /// </summary>
-        public bool IsSearchPath
-        {
-            get { return (m_flags & Flags.SearchPath) == Flags.SearchPath; }
-
-            set
-            {
-                if (value)
-                {
-                    m_flags |= Flags.SearchPath;
-                }
-                else
-                {
-                    m_flags &= ~Flags.SearchPath;
-                }
-            }
-        }
-
-        /// <summary>
-        /// The process PipId for which the membership was computed. This will only be serialized when
-        /// <see cref="IsStatic"/> or <see cref="IsSearchPath"/> is true
-        /// </summary>
-        public PipId PipId;
-
-        /// <summary>
-        /// Files in the directory
-        /// </summary>
-        /// <remarks>
-        /// StringId's can't currently be stored safely in the execution log because there isn't logic to handle the
-        /// case of strings added after the graph is cached.
-        /// </remarks>
-        public List<AbsolutePath> Members;
-
-        /// <summary>
-        /// The enumerate pattern in regex format if any used
-        /// </summary>
-        public string EnumeratePatternRegex;
-
-        /// <inheritdoc />
-        public ExecutionLogEventMetadata<DirectoryMembershipHashedEventData> Metadata => ExecutionLogMetadata.DirectoryMembershipHashed;
-
-        /// <inheritdoc />
-        public void Serialize(BinaryLogger.EventWriter writer)
-        {
-            writer.Write(Directory);
-            DirectoryFingerprint.Hash.Serialize(writer);
-            writer.Write((byte)m_flags);
-            PipId.Serialize(writer);
-
-            writer.WriteCompact(Members.Count);
-            foreach (var member in Members)
-            {
-                writer.Write(member);
-            }
-
-            writer.Write(EnumeratePatternRegex ?? "");
-        }
-
-        /// <inheritdoc />
-        public void DeserializeAndUpdate(BinaryLogReader.EventReader reader)
-        {
-            Directory = reader.ReadAbsolutePath();
-            DirectoryFingerprint = new DirectoryFingerprint(new ContentHash(reader));
-            m_flags = (Flags)reader.ReadByte();
-            PipId = PipId.Deserialize(reader);
-
-            int count = reader.ReadInt32Compact();
-            Members = new List<AbsolutePath>(count);
-            for (int idx = 0; idx < count; ++idx)
-            {
-                Members.Add(reader.ReadAbsolutePath());
-            }
-
-            EnumeratePatternRegex = reader.ReadString();
-        }
-
-        /// <inheritdoc />
-        public void WriteFingerprintInputs(IFingerprinter writer)
-        {
-            writer.AddCollection<AbsolutePath, ReadOnlyArray<AbsolutePath>>("Members", Members.ToReadOnlyArray(), (h, v) => h.AddFileName(v));
-        }
-    }
-
-    /// <summary>
-    /// Observed input Hashes By Path
-    /// </summary>
-    [SuppressMessage("Microsoft.Performance", "CA1815:OverrideEqualsAndOperatorEqualsOnValueTypes")]
-    public struct ObservedInputsEventData
-    {
-        /// <summary>
-        /// The pip ID
-        /// </summary>
-        public PipId PipId;
-
-        /// <summary>
-        /// The observed inputs
-        /// </summary>
-        public ReadOnlyArray<ObservedInput> ObservedInputs;
-    }
-
-    /// <summary>
-    /// Information about processes and file accesses for a pip
-    /// </summary>
-    [SuppressMessage("Microsoft.Performance", "CA1815:OverrideEqualsAndOperatorEqualsOnValueTypes")]
-    public struct ProcessExecutionMonitoringReportedEventData : IExecutionLogEventData<ProcessExecutionMonitoringReportedEventData>
-    {
-        /// <summary>
-        /// The pip ID
-        /// </summary>
-        public PipId PipId;
-
-        /// <summary>
-        /// The reported processes
-        /// </summary>
-        public IReadOnlyCollection<ReportedProcess> ReportedProcesses;
-
-        /// <summary>
-        /// The reported file accesses
-        /// </summary>
-        public IReadOnlyCollection<ReportedFileAccess> ReportedFileAccesses;
-
-        /// <summary>
-        /// The reported file accesses
-        /// </summary>
-        public IReadOnlyCollection<ReportedFileAccess> WhitelistedReportedFileAccesses;
-
-        /// <summary>
-        /// The reported Process Detouring Status messages
-        /// </summary>
-        public IReadOnlyCollection<ProcessDetouringStatusData> ProcessDetouringStatuses;
-
-        /// <inheritdoc />
-        public ExecutionLogEventMetadata<ProcessExecutionMonitoringReportedEventData> Metadata =>
-            ExecutionLogMetadata.ProcessExecutionMonitoringReported;
-
-        /// <inheritdoc />
-        public void Serialize(BinaryLogger.EventWriter writer)
-        {
-            PipId.Serialize(writer);
-            ExecutionResultSerializer.WriteReportedProcessesAndFileAccesses(
-                writer,
-                ReportedFileAccesses,
-                WhitelistedReportedFileAccesses,
-                ReportedProcesses);
-            writer.Write(
-                ProcessDetouringStatuses, 
-                (w, v) => w.WriteReadOnlyList(v.ToList(), (w2, v2) => v2.Serialize(w2)));
-        }
-
-        /// <inheritdoc />
-        public void DeserializeAndUpdate(BinaryLogReader.EventReader reader)
-        {
-            PipId = PipId.Deserialize(reader);
-            ReportedFileAccess[] reportedFileAccesses;
-            ReportedFileAccess[] whitelistedReportedFileAccesses;
-            ReportedProcess[] reportedProcesses;
-            ExecutionResultSerializer.ReadReportedProcessesAndFileAccesses(
-                reader,
-                out reportedFileAccesses,
-                out whitelistedReportedFileAccesses,
-                out reportedProcesses);
-            ProcessDetouringStatuses = reader.ReadNullable(r => r.ReadReadOnlyList(r2 => ProcessDetouringStatusData.Deserialize(r2)));
-            ReportedProcesses = reportedProcesses;
-            ReportedFileAccesses = reportedFileAccesses;
-            WhitelistedReportedFileAccesses = whitelistedReportedFileAccesses;
-        }
-    }
-
-    /// <summary>
-    /// Information about dependency analysis violation
-    /// </summary>
-    [SuppressMessage("Microsoft.Performance", "CA1815:OverrideEqualsAndOperatorEqualsOnValueTypes")]
-    public struct DependencyViolationEventData : IExecutionLogEventData<DependencyViolationEventData>
-    {
-        /// <summary>
-        /// The violator pip ID
-        /// </summary>
-        public PipId ViolatorPipId;
-
-        /// <summary>
-        /// The related pip ID
-        /// </summary>
-        public PipId RelatedPipId;
-
-        /// <summary>
-        /// Dependency-error classification
-        /// </summary>
-        public FileMonitoringViolationAnalyzer.DependencyViolationType ViolationType;
-
-        /// <summary>
-        /// Access type observed at a path (read or write)
-        /// </summary>
-        public FileMonitoringViolationAnalyzer.AccessLevel AccessLevel;
-
-        /// <summary>
-        /// The path causing the violation
-        /// </summary>
-        public AbsolutePath Path;
-
-        /// <inheritdoc />
-        public ExecutionLogEventMetadata<DependencyViolationEventData> Metadata => ExecutionLogMetadata.DependencyViolationReported;
-
-        /// <inheritdoc />
-        public void Serialize(BinaryLogger.EventWriter writer)
-        {
-            ViolatorPipId.Serialize(writer);
-            RelatedPipId.Serialize(writer);
-            writer.Write((byte)ViolationType);
-            writer.Write((byte)AccessLevel);
-            writer.Write(Path);
-        }
-
-        /// <inheritdoc />
-        public void DeserializeAndUpdate(BinaryLogReader.EventReader reader)
-        {
-            ViolatorPipId = PipId.Deserialize(reader);
-            RelatedPipId = PipId.Deserialize(reader);
-            ViolationType = (FileMonitoringViolationAnalyzer.DependencyViolationType)reader.ReadByte();
-            AccessLevel = (FileMonitoringViolationAnalyzer.AccessLevel)reader.ReadByte();
-            Path = reader.ReadAbsolutePath();
-        }
-    }
-
-    /// <summary>
-    /// Information about PipExecutionStep performance
-    /// </summary>
-    [SuppressMessage("Microsoft.Performance", "CA1815:OverrideEqualsAndOperatorEqualsOnValueTypes")]
-    public struct PipExecutionStepPerformanceEventData : IExecutionLogEventData<PipExecutionStepPerformanceEventData>
-    {
-        /// <summary>
-        /// The pip Id
-        /// </summary>
-        public PipId PipId;
-
-        /// <summary>
-        /// Start time of the step
-        /// </summary>
-        public DateTime StartTime;
-
-        /// <summary>
-        /// Running time of the step in ms
-        /// </summary>
-        public TimeSpan Duration;
-
-        /// <summary>
-        /// PipExecutionStep which was executed
-        /// </summary>
-        public PipExecutionStep Step;
-
-        /// <summary>
-        /// Dispatcher kind which executed the PipExecutionStep
-        /// </summary>
-        public WorkDispatcher.DispatcherKind Dispatcher;
-
-        /// <inheritdoc />
-        public ExecutionLogEventMetadata<PipExecutionStepPerformanceEventData> Metadata => ExecutionLogMetadata.PipExecutionStepPerformanceReported;
-
-        /// <inheritdoc />
-        public void Serialize(BinaryLogger.EventWriter writer)
-        {
-            PipId.Serialize(writer);
-            writer.Write(StartTime);
-            writer.Write(Duration);
-            writer.Write((byte)Step);
-            writer.Write((byte)Dispatcher);
-        }
-
-        /// <inheritdoc />
-        public void DeserializeAndUpdate(BinaryLogReader.EventReader reader)
-        {
-            PipId = PipId.Deserialize(reader);
-            StartTime = reader.ReadDateTime();
-            Duration = reader.ReadTimeSpan();
-            Step = (PipExecutionStep)reader.ReadByte();
-            Dispatcher = (WorkDispatcher.DispatcherKind)reader.ReadByte();
-        }
-    }
-
-    /// <summary>
-    /// Directory output content for a process pip
-    /// </summary>
-    [SuppressMessage("Microsoft.Performance", "CA1815:OverrideEqualsAndOperatorEqualsOnValueTypes")]
-    public struct PipExecutionDirectoryOutputs : IExecutionLogEventData<PipExecutionDirectoryOutputs>
-    {
-        /// <nodoc/>
-        public PipId PipId;
-
-        /// <summary>
-        /// Each directory output that was produced by the associated pip, with its content
-        /// </summary>
-        public ReadOnlyArray<(DirectoryArtifact directoryArtifact, ReadOnlyArray<FileArtifact> fileArtifactArray)> DirectoryOutputs;
-
-        /// <nodoc/>
-        public ExecutionLogEventMetadata<PipExecutionDirectoryOutputs> Metadata => ExecutionLogMetadata.PipExecutionDirectoryOutputs;
-
-        /// <nodoc/>
-        public void Serialize(BinaryLogger.EventWriter writer)
-        {
-            PipId.Serialize(writer);
-            writer.WriteReadOnlyList(
-                DirectoryOutputs,
-                (w, directoryOutput) =>
-                {
-                    w.Write(directoryOutput.directoryArtifact);
-                    writer.WriteReadOnlyList(
-                        directoryOutput.fileArtifactArray,
-                        (w2, fileArtifact) => w2.Write(fileArtifact));
-                });
-        }
-
-        /// <nodoc/>
-        public void DeserializeAndUpdate(BinaryLogReader.EventReader reader)
-        {
-            PipId = PipId.Deserialize(reader);
-            DirectoryOutputs = reader.ReadReadOnlyArray(
-                r =>
-                    (reader.ReadDirectoryArtifact(), r.ReadReadOnlyArray(r2 => r2.ReadFileArtifact())));
-        }
-    }
-
-    /// <summary>
-    /// Information about dependency analysis violation
-    /// </summary>
-    [SuppressMessage("Microsoft.Performance", "CA1815:OverrideEqualsAndOperatorEqualsOnValueTypes")]
-    public struct StatusEventData : IExecutionLogEventData<StatusEventData>
-    {
-        /// <summary>
-        /// Time of the usage snapshot
-        /// </summary>
-        public DateTime Time;
-
-        /// <summary>
-        /// Cpu usage percent
-        /// </summary>
-        public int CpuPercent;
-
-        /// <summary>
-        /// Disk usage percents
-        /// </summary>
-        public int[] DiskPercents;
-
-        /// <summary>
-        /// Disk queue depths
-        /// </summary>
-        public int[] DiskQueueDepths;
-
-        /// <summary>
-        /// Ram usage percent
-        /// </summary>
-        public int RamPercent;
-
-        /// <summary>
-        /// Ram utilization in MB
-        /// </summary>
-        public int MachineRamUtilizationMB;
-
-        /// <summary>
-        /// Percentage of available commit used. Note if the machine has an expandable page file, this is based on the
-        /// current size not necessarily the maximum size. So even if this hits 100%, the machine may still be able to
-        /// commit more as the page file expands.
-        /// </summary>
-        public int CommitPercent;
-
-        /// <summary>
-        /// The machine's total commit in MB
-        /// </summary>
-        public int CommitTotalMB;
-
-        /// <summary>
-        /// CPU utilization of the current process
-        /// </summary>
-        public int ProcessCpuPercent;
-
-        /// <summary>
-        /// Working set in MB of the current process
-        /// </summary>
-        public int ProcessWorkingSetMB;
-
-        /// <summary>
-        /// Number of waiting items in the CPU dispatcher
-        /// </summary>
-        public int CpuWaiting;
-
-        /// <summary>
-        /// Number of running items in the CPU dispatcher
-        /// </summary>
-        public int CpuRunning;
-
-        /// <summary>
-        /// Concurrency limit in the IP dispatcher
-        /// </summary>
-        public int IoCurrentMax;
-
-        /// <summary>
-        /// Number of waiting items in the IO dispatcher
-        /// </summary>
-        public int IoWaiting;
-
-        /// <summary>
-        /// Number of running items in the IO dispatcher
-        /// </summary>
-        public int IoRunning;
-
-        /// <summary>
-        /// Number of waiting items in the CacheLookup dispatcher
-        /// </summary>
-        public int LookupWaiting;
-
-        /// <summary>
-        /// Number of running items in the CacheLookup dispatcher
-        /// </summary>
-        public int LookupRunning;
-
-        /// <summary>
-        /// Number of externally running processes
-        /// </summary>
-        public int ExternalProcesses;
-
-        /// <summary>
-        /// Number of pips succeeded for each type
-        /// </summary>
-        public long[] PipsSucceededAllTypes;
-
-        /// <summary>
-        /// LimitingResource heuristic during the sample
-        /// </summary>
-        public ExecutionSampler.LimitingResource LimitingResource;
-
-        /// <summary>
-        /// Factor of how much less frequently the status update time gets compared to what is expected. A value of 1 means
-        /// it is fired exactly at the expected rate. 2 means it is trigged twice as slowly as expected. Etc.
-        /// </summary>
-        public int UnresponsivenessFactor;
-
-        /// <summary>
-        /// Number of process pips that have not completed yet
-        /// </summary>
-        public long ProcessPipsPending;
-
-        /// <summary>
-        /// Number of process pips allocated a slot on workers (including localworker)
-        /// </summary>
-        public long ProcessPipsAllocatedSlots;
-        
-        /// <inheritdoc />
-        public ExecutionLogEventMetadata<StatusEventData> Metadata => ExecutionLogMetadata.ResourceUsageReported;
-
-        /// <inheritdoc />
-        public void Serialize(BinaryLogger.EventWriter writer)
-        {
-            writer.Write(Time);
-
-            writer.Write(CpuPercent);
-
-            writer.Write(DiskPercents.Length);
-            foreach (var diskPercent in DiskPercents)
-            {
-                writer.Write(diskPercent);
-            }
-
-            writer.Write(DiskQueueDepths.Length);
-            foreach (var diskQueueDepth in DiskQueueDepths)
-            {
-                writer.Write(diskQueueDepth);
-            }
-
-            writer.Write(RamPercent);
-            writer.Write(ProcessCpuPercent);
-            writer.Write(ProcessWorkingSetMB);
-
-            writer.Write(CpuWaiting);
-            writer.Write(CpuRunning);
-
-            writer.Write(IoCurrentMax);
-            writer.Write(IoWaiting);
-            writer.Write(IoRunning);
-
-            writer.Write(LookupWaiting);
-            writer.Write(LookupRunning);
-
-            writer.Write(ExternalProcesses);
-
-            writer.Write(PipsSucceededAllTypes.Length);
-            foreach (var pipsSucceeded in PipsSucceededAllTypes)
-            {
-                writer.Write(pipsSucceeded);
-            }
-        }
-
-        /// <inheritdoc />
-        public void DeserializeAndUpdate(BinaryLogReader.EventReader reader)
-        {
-            Time = reader.ReadDateTime();
-
-            CpuPercent = reader.ReadInt32();
-
-            var diskCount = reader.ReadInt32();
-            DiskPercents = new int[diskCount];
-            for (int i = 0; i < DiskPercents.Length; i++)
-            {
-                DiskPercents[i] = reader.ReadInt32();
-            }
-
-            var diskQueueDepthCount = reader.ReadInt32();
-            DiskQueueDepths = new int[diskQueueDepthCount];
-            for (int i = 0; i < DiskQueueDepths.Length; i++)
-            {
-                DiskQueueDepths[i] = reader.ReadInt32();
-            }
-
-            RamPercent = reader.ReadInt32();
-            ProcessCpuPercent = reader.ReadInt32();
-            ProcessWorkingSetMB = reader.ReadInt32();
-
-            CpuWaiting = reader.ReadInt32();
-            CpuRunning = reader.ReadInt32();
-
-            IoCurrentMax = reader.ReadInt32();
-            IoWaiting = reader.ReadInt32();
-            IoRunning = reader.ReadInt32();
-
-            LookupWaiting = reader.ReadInt32();
-            LookupRunning = reader.ReadInt32();
-
-            ExternalProcesses = reader.ReadInt32();
-
-            var pipTypeLength = reader.ReadInt32();
-            PipsSucceededAllTypes = new long[pipTypeLength];
-            for (int i = 0; i < PipsSucceededAllTypes.Length; i++)
-            {
-                PipsSucceededAllTypes[i] = reader.ReadInt64();
-            }
-        }
-    }
-
-    /// <summary>
-    /// Information about the build invocation
-    /// </summary>
-    [SuppressMessage("Microsoft.Performance", "CA1815:OverrideEqualsAndOperatorEqualsOnValueTypes")]
-    // $Rename: Due to telemetry backend scripts this cannot be renamed to BuildXL
-    public struct BxlInvocationEventData : IExecutionLogEventData<BxlInvocationEventData>
-    {
-        /// <summary>
-        /// The expanded configuration used to run the engine.
-        /// </summary>
-        /// <remarks>
-        /// This follows the IConfiguration hierarchy as defined in the BuildXL repo for two reasons:
-        /// a) familiarity and less confusion when not similar in structure.
-        /// b) The ability to perhaps auto populate from the interface definitions
-        /// </remarks>
-        public ConfigurationData Configuration;
-
-        /// <nodoc />
-        public struct ConfigurationData
-        {
-            /// <nodoc />
-            public LoggingConfigurationData Logging;
-
-            /// <nodoc />
-            public IReadOnlyList<string> CommandLineArguments;
-
-            /// <nodoc />
-            public ConfigurationData(IConfiguration configuration)
-            {
-                Logging = new LoggingConfigurationData(configuration.Logging);
-                CommandLineArguments = configuration.Logging.InvocationExpandedCommandLineArguments;
-            }
-
-            /// <nodoc />
-            public void Serialize(BinaryLogger.EventWriter writer)
-            {
-                Logging.Serialize(writer);
-                writer.WriteReadOnlyList(CommandLineArguments, (w, a) => w.Write(a));
-            }
-
-            /// <nodoc />
-            public void DeserializeAndUpdate(BinaryLogReader.EventReader reader)
-            {
-                Logging.DeserializeAndUpdate(reader);
-                CommandLineArguments = reader.ReadReadOnlyList((r => r.ReadString()));
-            }
-        }
-
-        /// <nodoc />
-        public struct LoggingConfigurationData
-        {
-            /// <summary>
-            /// <see cref="ILoggingConfiguration.SubstSource"/>.
-            /// </summary>
-            /// <nodoc />
-            public AbsolutePath SubstSource;
-
-            /// <summary>
-            /// <see cref="ILoggingConfiguration.SubstTarget"/>.
-            /// </summary>
-            public AbsolutePath SubstTarget;
-
-            /// <nodoc />
-            public LoggingConfigurationData(ILoggingConfiguration configuration)
-            {
-                SubstSource = configuration.SubstSource;
-                SubstTarget = configuration.SubstTarget;
-            }
-
-            /// <nodoc />
-            public void Serialize(BinaryLogger.EventWriter writer)
-            {
-                writer.Write(SubstSource);
-                writer.Write(SubstTarget);
-            }
-
-            /// <nodoc />
-            public void DeserializeAndUpdate(BinaryLogReader.EventReader reader)
-            {
-                SubstSource = reader.ReadAbsolutePath();
-                SubstTarget = reader.ReadAbsolutePath();
-            }
-        }
-
-        /// <nodoc />
-        // $Rename: Due to telemetry backend scripts this cannot be renamed to BuildXL
-        public BxlInvocationEventData(IConfiguration configuration)
-        {
-            Configuration = new ConfigurationData(configuration);
-        }
-
-        /// <inheritdoc />
-        public ExecutionLogEventMetadata<BxlInvocationEventData> Metadata => ExecutionLogMetadata.BxlInvocation;
-
-        /// <inheritdoc />
-        public void Serialize(BinaryLogger.EventWriter writer)
-        {
-            Configuration.Serialize(writer);
-        }
-
-        /// <inheritdoc />
-        public void DeserializeAndUpdate(BinaryLogReader.EventReader reader)
-        {
-            Configuration.DeserializeAndUpdate(reader);
-        }
-    }
-
-    /// <summary>
-    /// Cache materialization error data
-    /// </summary>
-    [SuppressMessage("Microsoft.Performance", "CA1815:OverrideEqualsAndOperatorEqualsOnValueTypes")]
-    public struct CacheMaterializationErrorEventData : IExecutionLogEventData<CacheMaterializationErrorEventData>
-    {
-        /// <summary>
-        /// The pip ID
-        /// </summary>
-        public PipId PipId;
-
-        /// <summary>
-        /// Failed files to materialize
-        /// </summary>
-        public ReadOnlyArray<(FileArtifact, ContentHash)> FailedFiles;
-
-        /// <inheritdoc />
-        public ExecutionLogEventMetadata<CacheMaterializationErrorEventData> Metadata => ExecutionLogMetadata.CacheMaterializationError;
-
-        /// <inheritdoc />
-        public void Serialize(BinaryLogger.EventWriter writer)
-        {
-            PipId.Serialize(writer);
-            writer.WriteReadOnlyList(
-                FailedFiles,
-                (w, failedFile) =>
-                {
-                    w.Write(failedFile.Item1);
-                    failedFile.Item2.Serialize(writer);
-                });
-        }
-
-        /// <inheritdoc />
-        public void DeserializeAndUpdate(BinaryLogReader.EventReader reader)
-        {
-            PipId = PipId.Deserialize(reader);
-            FailedFiles = reader.ReadReadOnlyArray(
-                r => (reader.ReadFileArtifact(), ContentHashingUtilities.CreateFrom(reader)));
-        }
-    }
-}
+// Copyright (c) Microsoft. All rights reserved.
+// Licensed under the MIT license. See LICENSE file in the project root for full license information.
+
+using System;
+using System.Collections.Generic;
+using System.Diagnostics.CodeAnalysis;
+using BuildXL.Cache.ContentStore.Hashing;
+using BuildXL.Engine.Cache;
+using BuildXL.Pips;
+using BuildXL.Processes;
+using BuildXL.Scheduler.Distribution;
+using BuildXL.Scheduler.Fingerprints;
+using BuildXL.Storage;
+using BuildXL.Utilities;
+using BuildXL.Utilities.Collections;
+using BuildXL.Utilities.Configuration;
+using BuildXL.Utilities.Tracing;
+using System.Linq;
+
+#pragma warning disable SA1649 // File name must match first type name
+
+namespace BuildXL.Scheduler.Tracing
+{
+    // How to add a new event:
+    // - Add an ExecutionEventId
+    // - Add a static metadata member to ExecutionLogMetadata, and update ExecutionLogMetadata.Events to include it.
+    // - Define a new event-data type like FileArtifactContentDecidedEventData
+    //   Be sure that serialization and deserialization round-trips correctly.
+    // - Add a corresponding method to IExecutionLogTarget
+    // - Add a corresponding VIRTUAL method to ExecutionLogTargetBase
+    // Every event requires a log-target method, a unique event-data type, and registered metadata for generic serialization / deserialization support.
+
+    /// <summary>
+    /// Target which receives execution log events. The caller of a log target is conceptually some executor of a build.
+    /// The implementor is conceptually some consumer of execution events, such as a performance analyzer: <c>Execution -> Consumer</c>.
+    /// In practice, we may choose to persist the log events in between execution and the final consumer: <c>Execution -> [FileWriter -> FileReader] -> Consumer</c>.
+    /// In that scheme, the FileWriter is also a log target; the FileReader calls Consumer (which remains a log target as before).
+    /// The file write and read pair can be provided by <see cref="ExecutionLogFileTarget"/> and <see cref="ExecutionLogFileReader"/> respectively.
+    /// </summary>
+    /// <remarks>
+    /// Each type of event in the execution log corresponds to a method on this interface.
+    /// </remarks>
+    public interface IExecutionLogTarget : IDisposable
+    {
+        /// <summary>
+        /// Gets whether the target can handle the given event
+        /// </summary>
+        bool CanHandleEvent(ExecutionEventId eventId, uint workerId, long timestamp, int eventPayloadSize);
+
+        /// <summary>
+        /// The content hash for a file artifact has been established. This must happen before any consumers of this file artifact are processed.
+        /// </summary>
+        void FileArtifactContentDecided(FileArtifactContentDecidedEventData data);
+
+        /// <summary>
+        /// Save the list of workers for this particular build
+        /// </summary>
+        void WorkerList(WorkerListEventData data);
+
+        /// <summary>
+        /// Performance data about a pip execution
+        /// </summary>
+        void PipExecutionPerformance(PipExecutionPerformanceEventData data);
+
+        /// <summary>
+        /// Directory membership as discovered at the time its hash is calculated
+        /// </summary>
+        void DirectoryMembershipHashed(DirectoryMembershipHashedEventData data);
+
+        /// <summary>
+        ///  Monitoring information (launched processes and file accesses) for process execution reported
+        /// </summary>
+        void ProcessExecutionMonitoringReported(ProcessExecutionMonitoringReportedEventData data);
+
+        /// <summary>
+        /// Information about computation of a strong fingerprint for a process
+        /// </summary>
+        void ProcessFingerprintComputation(ProcessFingerprintComputationEventData data);
+
+        /// <summary>
+        /// The value for monitoring NTCreateFile API.
+        /// </summary>
+        void BuildSessionConfiguration(BuildSessionConfigurationEventData data);
+
+        /// <summary>
+        /// Dependency analysis violation is reported.
+        /// </summary>
+        void DependencyViolationReported(DependencyViolationEventData data);
+
+        /// <summary>
+        /// PipExecutionStep performance is reported.
+        /// </summary>
+        void PipExecutionStepPerformanceReported(PipExecutionStepPerformanceEventData data);
+
+        /// <summary>
+        /// Pip cache miss
+        /// </summary>
+        void PipCacheMiss(PipCacheMissEventData data);
+
+        /// <summary>
+        /// Resource and PipQueue usage is reported
+        /// </summary>
+        void StatusReported(StatusEventData data);
+
+        /// <summary>
+        /// Single event giving build invocation information that contains configuration details usefull for analyzers.
+        /// </summary>
+        void BxlInvocation(BxlInvocationEventData data);
+
+        /// <summary>
+        /// Creates a worker target that logs back to master for distributed builds
+        /// </summary>
+        /// <param name="workerId"></param>
+        IExecutionLogTarget CreateWorkerTarget(uint workerId);
+
+        /// <summary>
+        /// Content of output directories is reported
+        /// </summary>
+        void PipExecutionDirectoryOutputs(PipExecutionDirectoryOutputs data);
+
+        /// <summary>
+        /// Cache materialization error is reported
+        /// </summary>
+        void CacheMaterializationError(CacheMaterializationErrorEventData data);
+    }
+
+    /// <summary>
+    /// Event ids for execution events in execution log
+    /// </summary>
+    public enum ExecutionEventId : byte
+    {
+        /// <summary>
+        /// See <see cref="IExecutionLogTarget.FileArtifactContentDecided"/>
+        /// </summary>
+        FileArtifactContentDecided = 0,
+
+        /// <summary>
+        /// See <see cref="IExecutionLogTarget.WorkerList"/>
+        /// </summary>
+        WorkerList = 1,
+
+        /// <summary>
+        /// See <see cref="IExecutionLogTarget.PipExecutionPerformance"/>
+        /// </summary>
+        PipExecutionPerformance = 2,
+
+        /// <summary>
+        /// See <see cref="IExecutionLogTarget.DirectoryMembershipHashed"/>
+        /// </summary>
+        DirectoryMembershipHashed = 3,
+
+        /// <summary>
+        /// Deprecated. Use <see cref="ProcessFingerprintComputation"/>
+        /// </summary>
+        ObservedInputs = 4,
+
+        /// <summary>
+        /// See <see cref="IExecutionLogTarget.ProcessExecutionMonitoringReported"/>
+        /// </summary>
+        ProcessExecutionMonitoringReported = 5,
+
+        /// <summary>
+        /// See <see cref="IExecutionLogTarget.BuildSessionConfiguration"/>
+        /// </summary>
+        BuildSessionConfiguration = 6,
+
+        /// <summary>
+        /// See <see cref="IExecutionLogTarget.DependencyViolationReported"/>
+        /// </summary>
+        DependencyViolationReported = 7,
+
+        /// <summary>
+        /// See <see cref="IExecutionLogTarget.PipExecutionStepPerformanceReported"/>
+        /// </summary>
+        PipExecutionStepPerformanceReported = 8,
+
+        /// <summary>
+        /// See <see cref="IExecutionLogTarget.StatusReported"/>
+        /// </summary>
+        ResourceUsageReported = 9,
+
+        /// <summary>
+        /// See <see cref="IExecutionLogTarget.ProcessFingerprintComputation"/>
+        /// </summary>
+        ProcessFingerprintComputation = 10,
+
+        /// <summary>
+        /// See <see cref="IExecutionLogTarget.PipCacheMiss"/>
+        /// </summary>
+        PipCacheMiss = 11,
+
+        /// <summary>
+        /// See <see cref="IExecutionLogTarget.PipExecutionDirectoryOutputs"/>
+        /// </summary>
+        PipExecutionDirectoryOutputs = 12,
+
+        /// <summary>
+        /// See <see cref="IExecutionLogTarget.BxlInvocation"/>
+        /// </summary>
+        BxlInvocation = 13,
+
+        /// <summary>
+        /// See <see cref="IExecutionLogTarget.CacheMaterializationError"/>
+        /// </summary>
+        CacheMaterializationError = 14,
+    }
+
+    /// <summary>
+    /// Metadata for execution logs (in particular, per-event metadata).
+    /// This establishes (<see cref="IExecutionLogTarget"/> method, event data, event ID) triples.
+    /// </summary>
+    public static class ExecutionLogMetadata
+    {
+        /// <summary>
+        /// Event description for <see cref="IExecutionLogTarget.FileArtifactContentDecided"/>
+        /// </summary>
+        public static readonly ExecutionLogEventMetadata<FileArtifactContentDecidedEventData> FileArtifactContentDecided =
+            new ExecutionLogEventMetadata<FileArtifactContentDecidedEventData>(
+                ExecutionEventId.FileArtifactContentDecided,
+                (data, target) => target.FileArtifactContentDecided(data));
+
+        /// <summary>
+        /// Event description for <see cref="IExecutionLogTarget.WorkerList"/>
+        /// </summary>
+        public static readonly ExecutionLogEventMetadata<WorkerListEventData> WorkerList =
+            new ExecutionLogEventMetadata<WorkerListEventData>(
+                ExecutionEventId.WorkerList,
+                (data, target) => target.WorkerList(data));
+
+        /// <summary>
+        /// Event description for <see cref="IExecutionLogTarget.PipExecutionPerformance"/>
+        /// </summary>
+        public static readonly ExecutionLogEventMetadata<PipExecutionPerformanceEventData> PipExecutionPerformance =
+            new ExecutionLogEventMetadata<PipExecutionPerformanceEventData>(
+                ExecutionEventId.PipExecutionPerformance,
+                (data, target) => target.PipExecutionPerformance(data));
+
+        /// <summary>
+        /// Event description for <see cref="IExecutionLogTarget.DirectoryMembershipHashed"/>
+        /// </summary>
+        public static readonly ExecutionLogEventMetadata<DirectoryMembershipHashedEventData> DirectoryMembershipHashed =
+            new ExecutionLogEventMetadata<DirectoryMembershipHashedEventData>(
+                ExecutionEventId.DirectoryMembershipHashed,
+                (data, target) => target.DirectoryMembershipHashed(data));
+
+        /// <summary>
+        /// Event description for <see cref="IExecutionLogTarget.BuildSessionConfiguration"/>
+        /// </summary>
+        public static readonly ExecutionLogEventMetadata<BuildSessionConfigurationEventData> BuildSessionConfiguration =
+            new ExecutionLogEventMetadata<BuildSessionConfigurationEventData>(
+                ExecutionEventId.BuildSessionConfiguration,
+                (data, target) => target.BuildSessionConfiguration(data));
+
+        /// <summary>
+        /// Event description for <see cref="IExecutionLogTarget.ProcessExecutionMonitoringReported"/>
+        /// </summary>
+        public static readonly ExecutionLogEventMetadata<ProcessExecutionMonitoringReportedEventData> ProcessExecutionMonitoringReported =
+            new ExecutionLogEventMetadata<ProcessExecutionMonitoringReportedEventData>(
+                ExecutionEventId.ProcessExecutionMonitoringReported,
+                (data, target) => target.ProcessExecutionMonitoringReported(data));
+
+        /// <summary>
+        /// Event description for <see cref="IExecutionLogTarget.DependencyViolationReported"/>
+        /// </summary>
+        public static readonly ExecutionLogEventMetadata<DependencyViolationEventData> DependencyViolationReported =
+            new ExecutionLogEventMetadata<DependencyViolationEventData>(
+                ExecutionEventId.DependencyViolationReported,
+                (data, target) => target.DependencyViolationReported(data));
+
+        /// <summary>
+        /// Event description for <see cref="IExecutionLogTarget.DependencyViolationReported"/>
+        /// </summary>
+        public static readonly ExecutionLogEventMetadata<PipExecutionStepPerformanceEventData> PipExecutionStepPerformanceReported =
+            new ExecutionLogEventMetadata<PipExecutionStepPerformanceEventData>(
+                ExecutionEventId.PipExecutionStepPerformanceReported,
+                (data, target) => target.PipExecutionStepPerformanceReported(data));
+
+        /// <summary>
+        /// Event description for <see cref="IExecutionLogTarget.DependencyViolationReported"/>
+        /// </summary>
+        public static readonly ExecutionLogEventMetadata<StatusEventData> ResourceUsageReported =
+            new ExecutionLogEventMetadata<StatusEventData>(
+                ExecutionEventId.ResourceUsageReported,
+                (data, target) => target.StatusReported(data));
+
+        /// <summary>
+        /// Event description for <see cref="IExecutionLogTarget.BxlInvocation"/>
+        /// </summary>
+        // $Rename: Due to telemetry backend scripts this cannot be renamed to BuildXL
+        public static readonly ExecutionLogEventMetadata<BxlInvocationEventData> BxlInvocation =
+            new ExecutionLogEventMetadata<BxlInvocationEventData>(
+                ExecutionEventId.BxlInvocation,
+                (data, target) => target.BxlInvocation(data));
+
+        /// <summary>
+        /// Event description for <see cref="IExecutionLogTarget.ProcessFingerprintComputation"/>
+        /// </summary>
+        public static readonly ExecutionLogEventMetadata<ProcessFingerprintComputationEventData> ProcessFingerprintComputation =
+            new ExecutionLogEventMetadata<ProcessFingerprintComputationEventData>(
+                ExecutionEventId.ProcessFingerprintComputation,
+                (data, target) => target.ProcessFingerprintComputation(data));
+
+        /// <summary>
+        /// Event description for <see cref="IExecutionLogTarget.PipCacheMiss"/>
+        /// </summary>
+        public static readonly ExecutionLogEventMetadata<PipCacheMissEventData> PipCacheMiss =
+            new ExecutionLogEventMetadata<PipCacheMissEventData>(
+                ExecutionEventId.PipCacheMiss,
+                (data, target) => target.PipCacheMiss(data));
+
+        /// <summary>
+        /// Event description for <see cref="IExecutionLogTarget.PipExecutionDirectoryOutputs"/>
+        /// </summary>
+        public static readonly ExecutionLogEventMetadata<PipExecutionDirectoryOutputs> PipExecutionDirectoryOutputs =
+            new ExecutionLogEventMetadata<PipExecutionDirectoryOutputs>(
+                ExecutionEventId.PipExecutionDirectoryOutputs,
+                (data, target) => target.PipExecutionDirectoryOutputs(data));
+
+        /// <summary>
+        /// Event description for <see cref="IExecutionLogTarget.CacheMaterializationError"/>
+        /// </summary>
+        public static readonly ExecutionLogEventMetadata<CacheMaterializationErrorEventData> CacheMaterializationError =
+            new ExecutionLogEventMetadata<CacheMaterializationErrorEventData>(
+                ExecutionEventId.CacheMaterializationError,
+                (data, target) => target.CacheMaterializationError(data));
+
+        /// <summary>
+        /// All execution log events.
+        /// </summary>
+        public static readonly IReadOnlyList<ExecutionLogEventMetadata> Events = new ExecutionLogEventMetadata[]
+                                                                                 {
+                                                                                     BxlInvocation,
+                                                                                     FileArtifactContentDecided,
+                                                                                     WorkerList,
+                                                                                     PipExecutionPerformance,
+                                                                                     DirectoryMembershipHashed,
+                                                                                     ProcessExecutionMonitoringReported,
+                                                                                     BuildSessionConfiguration,
+                                                                                     DependencyViolationReported,
+                                                                                     PipExecutionStepPerformanceReported,
+                                                                                     ResourceUsageReported,
+                                                                                     ProcessFingerprintComputation,
+                                                                                     PipCacheMiss,
+                                                                                     PipExecutionDirectoryOutputs,
+                                                                                     CacheMaterializationError
+                                                                                 };
+    }
+
+    /// <summary>
+    /// Stores salt information and other session configurations
+    /// </summary>
+    [SuppressMessage("Microsoft.Performance", "CA1815:OverrideEqualsAndOperatorEqualsOnValueTypes")]
+    public struct BuildSessionConfigurationEventData : IExecutionLogEventData<BuildSessionConfigurationEventData>
+    {
+        /// <summary>
+        /// Whether the /unsafe_DisableDetours flag is passed to BuildXL.
+        /// </summary>
+        public bool DisableDetours;
+
+        /// <summary>
+        /// Whether the /unsafe_IgnoreReparsePoints flag is passed to BuildXL.
+        /// </summary>
+        public bool IgnoreReparsePoints;
+
+        /// <summary>
+        /// Whether the /unsafe_IgnorePreloadedDlls flag is passed to BuildXL.
+        /// </summary>
+        public bool IgnorePreloadedDlls;
+
+        /// <summary>
+        /// Whether the /unsafe_ExistingDirectoryProbesAsEnumerations flag is passed to BuildXL.
+        /// </summary>
+        public bool ExistingDirectoryProbesAsEnumerations;
+
+        /// <summary>
+        /// Whether the NtCreateFile is being monitored.
+        /// </summary>
+        public bool NtFileCreateMonitored;
+
+        /// <summary>
+        /// Whether the ZwCreateOpneFile is being monitored.
+        /// </summary>
+        public bool ZwFileCreateOpenMonitored;
+
+        /// <summary>
+        /// Whether the ZwRenameFileInformation is being detoured.
+        /// </summary>
+        public bool IgnoreZwRenameFileInformation;
+
+        /// <summary>
+        /// Whether the ZwOtherFileInformation is being detoured.
+        /// </summary>
+        public bool IgnoreZwOtherFileInformation;
+
+        /// <summary>
+        /// Whether symlinks are followed for any other APIs, but CreateFile APIs.
+        /// </summary>
+        public bool IgnoreNonCreateFileReparsePoints;
+
+        /// <summary>
+        /// Whether the SetFileInformationByHandle is being detoured.
+        /// </summary>
+        public bool IgnoreSetFileInformationByHandle;
+
+        /// <summary>
+        /// Whether the GetFinalPathNameByHandle API is being detoured.
+        /// </summary>
+        public bool IgnoreGetFinalPathNameByHandle;
+
+        /// <summary>
+        /// FingerprintVersion
+        /// </summary>
+        public PipFingerprintingVersion FingerprintVersion;
+
+        /// <summary>
+        /// Extra optional fingerprint salt.
+        /// </summary>
+        public string FingerprintSalt;
+
+        /// <summary>
+        /// Gets the hash of the search path tools configured
+        /// </summary>
+        public ContentHash? SearchPathToolsHash;
+
+        /// <summary>
+        /// Whether /unsafe_unexpectedFileAccessesAreErrors was passed to BuildXL
+        /// </summary>
+        public bool UnexpectedFileAccessesAreErrors;
+
+        /// <summary>
+        /// Whether BuildXL monitors file accesses.
+        /// </summary>
+        public bool MonitorFileAccesses;
+
+        /// <summary>
+        /// Whether /maskUntrackedAccesses was passed to BuildXL
+        /// </summary>
+        public bool MaskUntrackedAccesses;
+
+        /// <summary>
+        /// Whether /normalizeReadTimestamps was enabled (enabled by default)
+        /// </summary>
+        public bool NormalizeReadTimestamps;
+
+        /// <summary>
+        /// Whether /warnaserror is enabled
+        /// </summary>
+        public bool PipWarningsPromotedToErrors;
+
+        /// <summary>
+        /// Whether /validateDistribution flag was enabled (disabled by default).
+        /// </summary>
+        public bool ValidateDistribution;
+
+        /// <summary>
+        /// Extra optional fingerprint salt.
+        /// </summary>
+        public string RequiredKextVersionNumber;
+
+        /// <inheritdoc />
+        public ExecutionLogEventMetadata<BuildSessionConfigurationEventData> Metadata => ExecutionLogMetadata.BuildSessionConfiguration;
+
+        /// <summary>
+        /// Creates event data from salts
+        /// </summary>
+        public BuildSessionConfigurationEventData(ExtraFingerprintSalts salts)
+        {
+            IgnoreSetFileInformationByHandle = salts.IgnoreSetFileInformationByHandle;
+            IgnoreZwRenameFileInformation = salts.IgnoreZwRenameFileInformation;
+            IgnoreZwOtherFileInformation = salts.IgnoreZwOtherFileInformation;
+            ZwFileCreateOpenMonitored = salts.MonitorZwCreateOpenQueryFile;
+            IgnoreNonCreateFileReparsePoints = salts.IgnoreNonCreateFileReparsePoints;
+            IgnoreReparsePoints = salts.IgnoreReparsePoints;
+            IgnorePreloadedDlls = salts.IgnorePreloadedDlls;
+            IgnoreGetFinalPathNameByHandle = salts.IgnoreGetFinalPathNameByHandle;
+            ExistingDirectoryProbesAsEnumerations = salts.ExistingDirectoryProbesAsEnumerations;
+            DisableDetours = salts.DisableDetours;
+            NtFileCreateMonitored = salts.MonitorNtCreateFile;
+            ZwFileCreateOpenMonitored = salts.MonitorZwCreateOpenQueryFile;
+            FingerprintVersion = salts.FingerprintVersion;
+            FingerprintSalt = salts.FingerprintSalt;
+            SearchPathToolsHash = salts.SearchPathToolsHash;
+            UnexpectedFileAccessesAreErrors = salts.UnexpectedFileAccessesAreErrors;
+            MonitorFileAccesses = salts.MonitorFileAccesses;
+            MaskUntrackedAccesses = salts.MaskUntrackedAccesses;
+            NormalizeReadTimestamps = salts.NormalizeReadTimestamps;
+            PipWarningsPromotedToErrors = salts.PipWarningsPromotedToErrors;
+            ValidateDistribution = salts.ValidateDistribution;
+            RequiredKextVersionNumber = salts.RequiredKextVersionNumber;
+        }
+
+        /// <summary>
+        /// Creates event data from salts
+        /// </summary>
+        public ExtraFingerprintSalts ToFingerprintSalts()
+        {
+            // NOTE: These datastructures must be kept in sync. If new information is added to
+            // ExtraFingerprintSalts it should be added to this class as well
+            // IMPORTANT: Update serialization logic as well when adding new values
+            return new ExtraFingerprintSalts(
+                       ignoreSetFileInformationByHandle: IgnoreSetFileInformationByHandle,
+                       ignoreZwRenameFileInformation: IgnoreZwRenameFileInformation,
+                       ignoreZwOtherFileInformation: IgnoreZwOtherFileInformation,
+                       ignoreNonCreateFileReparsePoints: IgnoreNonCreateFileReparsePoints,
+                       ignoreReparsePoints: IgnoreReparsePoints,
+                       ignorePreloadedDlls: IgnorePreloadedDlls,
+                       ignoreGetFinalPathNameByHandle: IgnoreGetFinalPathNameByHandle,
+                       existingDirectoryProbesAsEnumerations: ExistingDirectoryProbesAsEnumerations,
+                       disableDetours: DisableDetours,
+                       monitorNtCreateFile: NtFileCreateMonitored,
+                       monitorZwCreateOpenQueryFile: ZwFileCreateOpenMonitored,
+                       fingerprintVersion: FingerprintVersion,
+                       fingerprintSalt: FingerprintSalt,
+                       searchPathToolsHash: SearchPathToolsHash,
+                       monitorFileAccesses: MonitorFileAccesses,
+                       unexpectedFileAccessesAreErrors: UnexpectedFileAccessesAreErrors,
+                       maskUntrackedAccesses: MaskUntrackedAccesses,
+                       normalizeReadTimestamps: NormalizeReadTimestamps,
+                       validateDistribution: ValidateDistribution,
+                       pipWarningsPromotedToErrors: PipWarningsPromotedToErrors,
+                       requiredKextVersionNumber: RequiredKextVersionNumber
+                   )
+                   {
+                       // Constructor appends EngineEnvironmentSettings.FingerprintSalt
+                       // We need to ensure that the value used matches the event data so
+                       // no modifications should be allowed
+                       FingerprintSalt = FingerprintSalt,
+                   };
+        }
+
+        /// <inheritdoc />
+        public void Serialize(BinaryLogger.EventWriter writer)
+        {
+            writer.Write(MaskUntrackedAccesses);
+            writer.Write(NormalizeReadTimestamps);
+            writer.Write(IgnoreSetFileInformationByHandle);
+            writer.Write(IgnoreZwRenameFileInformation);
+            writer.Write(IgnoreZwOtherFileInformation);
+            writer.Write(IgnoreNonCreateFileReparsePoints);
+            writer.Write(IgnoreReparsePoints);
+            writer.Write(IgnorePreloadedDlls);
+            writer.Write(IgnoreGetFinalPathNameByHandle);
+            writer.Write(ExistingDirectoryProbesAsEnumerations);
+            writer.Write(DisableDetours);
+            writer.Write(NtFileCreateMonitored);
+            writer.Write(ZwFileCreateOpenMonitored);
+            writer.Write((int)FingerprintVersion);
+            writer.Write(FingerprintSalt);
+            writer.Write(SearchPathToolsHash, (w, h) => h.SerializeHashBytes(w));
+            writer.Write(MonitorFileAccesses);
+            writer.Write(UnexpectedFileAccessesAreErrors);
+            writer.Write(MaskUntrackedAccesses);
+            writer.Write(NormalizeReadTimestamps);
+            writer.Write(PipWarningsPromotedToErrors);
+            writer.Write(RequiredKextVersionNumber);
+        }
+
+        /// <inheritdoc />
+        public void DeserializeAndUpdate(BinaryLogReader.EventReader reader)
+        {
+            MaskUntrackedAccesses = reader.ReadBoolean();
+            NormalizeReadTimestamps = reader.ReadBoolean();
+            IgnoreSetFileInformationByHandle = reader.ReadBoolean();
+            IgnoreZwRenameFileInformation = reader.ReadBoolean();
+            IgnoreZwOtherFileInformation = reader.ReadBoolean();
+            IgnoreNonCreateFileReparsePoints = reader.ReadBoolean();
+            IgnoreReparsePoints = reader.ReadBoolean();
+            IgnorePreloadedDlls = reader.ReadBoolean();
+            IgnoreGetFinalPathNameByHandle = reader.ReadBoolean();
+            ExistingDirectoryProbesAsEnumerations = reader.ReadBoolean();
+            DisableDetours = reader.ReadBoolean();
+            NtFileCreateMonitored = reader.ReadBoolean();
+            ZwFileCreateOpenMonitored = reader.ReadBoolean();
+            FingerprintVersion = (PipFingerprintingVersion)reader.ReadInt32();
+            FingerprintSalt = reader.ReadString();
+            SearchPathToolsHash = reader.ReadNullableStruct(r => ContentHashingUtilities.CreateFrom(r));
+            MonitorFileAccesses = reader.ReadBoolean();
+            UnexpectedFileAccessesAreErrors = reader.ReadBoolean();
+            MaskUntrackedAccesses = reader.ReadBoolean();
+            NormalizeReadTimestamps = reader.ReadBoolean();
+            PipWarningsPromotedToErrors = reader.ReadBoolean();
+            RequiredKextVersionNumber = reader.ReadString();
+        }
+    }
+
+    /// <summary>
+    /// Information about a file and its content info (size and hash)
+    /// </summary>
+    [SuppressMessage("Microsoft.Performance", "CA1815:OverrideEqualsAndOperatorEqualsOnValueTypes")]
+    public struct FileArtifactContentDecidedEventData : IExecutionLogEventData<FileArtifactContentDecidedEventData>, IFingerprintInputCollection
+    {
+        /// <summary>
+        /// The file
+        /// </summary>
+        public FileArtifact FileArtifact;
+
+        /// <summary>
+        /// The content information
+        /// </summary>
+        public FileContentInfo FileContentInfo;
+
+        /// <summary>
+        /// The origin information
+        /// </summary>
+        public PipOutputOrigin OutputOrigin;
+
+        /// <inheritdoc />
+        public ExecutionLogEventMetadata<FileArtifactContentDecidedEventData> Metadata => ExecutionLogMetadata.FileArtifactContentDecided;
+
+        /// <inheritdoc />
+        public void Serialize(BinaryLogger.EventWriter writer)
+        {
+            writer.Write(FileArtifact);
+            FileContentInfo.Hash.SerializeHashBytes(writer);
+            writer.WriteCompact(FileContentInfo.Length);
+            writer.Write((byte)OutputOrigin);
+        }
+
+        /// <inheritdoc />
+        public void DeserializeAndUpdate(BinaryLogReader.EventReader reader)
+        {
+            FileArtifact = reader.ReadFileArtifact();
+            FileContentInfo = new FileContentInfo(
+                hash: ContentHashingUtilities.CreateFrom(reader),
+                length: reader.ReadInt64Compact());
+            OutputOrigin = (PipOutputOrigin)reader.ReadByte();
+        }
+
+        /// <inheritdoc />
+        public void WriteFingerprintInputs(IFingerprinter writer)
+        {
+            writer.Add("Path", FileArtifact.Path);
+            writer.Add("File Length", FileContentInfo.Length);
+        }
+    }
+
+    /// <summary>
+    /// Information about the list of workers in a build
+    /// </summary>
+    [SuppressMessage("Microsoft.Performance", "CA1815:OverrideEqualsAndOperatorEqualsOnValueTypes")]
+    public struct WorkerListEventData : IExecutionLogEventData<WorkerListEventData>
+    {
+        /// <summary>
+        /// The worker list
+        /// </summary>
+        public string[] Workers;
+
+        /// <inheritdoc />
+        public ExecutionLogEventMetadata<WorkerListEventData> Metadata => ExecutionLogMetadata.WorkerList;
+
+        /// <inheritdoc />
+        public void Serialize(BinaryLogger.EventWriter writer)
+        {
+            writer.WriteCompact(Workers.Length);
+            foreach (string worker in Workers)
+            {
+                writer.Write(worker);
+            }
+        }
+
+        /// <inheritdoc />
+        public void DeserializeAndUpdate(BinaryLogReader.EventReader reader)
+        {
+            Workers = new string[reader.ReadInt32Compact()];
+            for (int idx = 0; idx < Workers.Length; ++idx)
+            {
+                Workers[idx] = reader.ReadString();
+            }
+        }
+    }
+
+    /// <summary>
+    /// Performance data about a pip execution
+    /// </summary>
+    [SuppressMessage("Microsoft.Performance", "CA1815:OverrideEqualsAndOperatorEqualsOnValueTypes")]
+    public struct PipExecutionPerformanceEventData : IExecutionLogEventData<PipExecutionPerformanceEventData>
+    {
+        /// <summary>
+        /// The pip ID
+        /// </summary>
+        public PipId PipId;
+
+        /// <summary>
+        /// The pip execution performance
+        /// </summary>
+        public PipExecutionPerformance ExecutionPerformance;
+
+        /// <inheritdoc />
+        public ExecutionLogEventMetadata<PipExecutionPerformanceEventData> Metadata => ExecutionLogMetadata.PipExecutionPerformance;
+
+        /// <inheritdoc />
+        public void Serialize(BinaryLogger.EventWriter writer)
+        {
+            PipId.Serialize(writer);
+            ExecutionPerformance.Serialize(writer);
+        }
+
+        /// <inheritdoc />
+        public void DeserializeAndUpdate(BinaryLogReader.EventReader reader)
+        {
+            PipId = PipId.Deserialize(reader);
+            ExecutionPerformance = PipExecutionPerformance.Deserialize(reader);
+        }
+    }
+
+    /// <summary>
+    /// Data about a cache miss for a pip
+    /// </summary>
+    [SuppressMessage("Microsoft.Performance", "CA1815:OverrideEqualsAndOperatorEqualsOnValueTypes")]
+    public struct PipCacheMissEventData : IExecutionLogEventData<PipCacheMissEventData>
+    {
+        /// <summary>
+        /// The pip ID
+        /// </summary>
+        public PipId PipId;
+
+        /// <summary>
+        /// The cause of the cache miss
+        /// </summary>
+        public PipCacheMissType CacheMissType;
+
+        /// <inheritdoc />
+        public ExecutionLogEventMetadata<PipCacheMissEventData> Metadata => ExecutionLogMetadata.PipCacheMiss;
+
+        /// <inheritdoc />
+        public void Serialize(BinaryLogger.EventWriter writer)
+        {
+            PipId.Serialize(writer);
+            writer.Write((byte)CacheMissType);
+        }
+
+        /// <inheritdoc />
+        public void DeserializeAndUpdate(BinaryLogReader.EventReader reader)
+        {
+            PipId = PipId.Deserialize(reader);
+            CacheMissType = (PipCacheMissType)reader.ReadByte();
+        }
+    }
+
+    /// <summary>
+    /// Directory membership as discovered at the time its hash is calculated
+    /// </summary>
+    [SuppressMessage("Microsoft.Performance", "CA1815:OverrideEqualsAndOperatorEqualsOnValueTypes")]
+    public struct DirectoryMembershipHashedEventData : IExecutionLogEventData<DirectoryMembershipHashedEventData>, IFingerprintInputCollection
+    {
+        [Flags]
+        private enum Flags : byte
+        {
+            None = 0,
+            Static = 1 << 1,
+            SearchPath = 1 << 2,
+        }
+
+        /// <summary>
+        /// The resulting fingerprint from hashing the directory.
+        /// Does not need to be serialized, only used at runtime to prevent 
+        /// having to recalculate the fingerprint as the key for a fingerprint store entry. 
+        /// </summary>
+        public DirectoryFingerprint DirectoryFingerprint;
+
+        /// <summary>
+        /// The directory whose membership is hashed.
+        /// </summary>
+        public AbsolutePath Directory;
+
+        private Flags m_flags;
+
+        /// <summary>
+        /// If true the membership is calculated from the static graph information
+        /// otherwise the file system is used as a source.
+        /// </summary>
+        public bool IsStatic
+        {
+            get { return (m_flags & Flags.Static) == Flags.Static; }
+
+            set
+            {
+                if (value)
+                {
+                    m_flags |= Flags.Static;
+                }
+                else
+                {
+                    m_flags &= ~Flags.Static;
+                }
+            }
+        }
+
+        /// <summary>
+        /// If true membership was calculated using search paths enumeration
+        /// semantics whereby only accessed/explicit dependencies file names are included
+        /// </summary>
+        public bool IsSearchPath
+        {
+            get { return (m_flags & Flags.SearchPath) == Flags.SearchPath; }
+
+            set
+            {
+                if (value)
+                {
+                    m_flags |= Flags.SearchPath;
+                }
+                else
+                {
+                    m_flags &= ~Flags.SearchPath;
+                }
+            }
+        }
+
+        /// <summary>
+        /// The process PipId for which the membership was computed. This will only be serialized when
+        /// <see cref="IsStatic"/> or <see cref="IsSearchPath"/> is true
+        /// </summary>
+        public PipId PipId;
+
+        /// <summary>
+        /// Files in the directory
+        /// </summary>
+        /// <remarks>
+        /// StringId's can't currently be stored safely in the execution log because there isn't logic to handle the
+        /// case of strings added after the graph is cached.
+        /// </remarks>
+        public List<AbsolutePath> Members;
+
+        /// <summary>
+        /// The enumerate pattern in regex format if any used
+        /// </summary>
+        public string EnumeratePatternRegex;
+
+        /// <inheritdoc />
+        public ExecutionLogEventMetadata<DirectoryMembershipHashedEventData> Metadata => ExecutionLogMetadata.DirectoryMembershipHashed;
+
+        /// <inheritdoc />
+        public void Serialize(BinaryLogger.EventWriter writer)
+        {
+            writer.Write(Directory);
+            DirectoryFingerprint.Hash.Serialize(writer);
+            writer.Write((byte)m_flags);
+            PipId.Serialize(writer);
+
+            writer.WriteCompact(Members.Count);
+            foreach (var member in Members)
+            {
+                writer.Write(member);
+            }
+
+            writer.Write(EnumeratePatternRegex ?? "");
+        }
+
+        /// <inheritdoc />
+        public void DeserializeAndUpdate(BinaryLogReader.EventReader reader)
+        {
+            Directory = reader.ReadAbsolutePath();
+            DirectoryFingerprint = new DirectoryFingerprint(new ContentHash(reader));
+            m_flags = (Flags)reader.ReadByte();
+            PipId = PipId.Deserialize(reader);
+
+            int count = reader.ReadInt32Compact();
+            Members = new List<AbsolutePath>(count);
+            for (int idx = 0; idx < count; ++idx)
+            {
+                Members.Add(reader.ReadAbsolutePath());
+            }
+
+            EnumeratePatternRegex = reader.ReadString();
+        }
+
+        /// <inheritdoc />
+        public void WriteFingerprintInputs(IFingerprinter writer)
+        {
+            writer.AddCollection<AbsolutePath, ReadOnlyArray<AbsolutePath>>("Members", Members.ToReadOnlyArray(), (h, v) => h.AddFileName(v));
+        }
+    }
+
+    /// <summary>
+    /// Observed input Hashes By Path
+    /// </summary>
+    [SuppressMessage("Microsoft.Performance", "CA1815:OverrideEqualsAndOperatorEqualsOnValueTypes")]
+    public struct ObservedInputsEventData
+    {
+        /// <summary>
+        /// The pip ID
+        /// </summary>
+        public PipId PipId;
+
+        /// <summary>
+        /// The observed inputs
+        /// </summary>
+        public ReadOnlyArray<ObservedInput> ObservedInputs;
+    }
+
+    /// <summary>
+    /// Information about processes and file accesses for a pip
+    /// </summary>
+    [SuppressMessage("Microsoft.Performance", "CA1815:OverrideEqualsAndOperatorEqualsOnValueTypes")]
+    public struct ProcessExecutionMonitoringReportedEventData : IExecutionLogEventData<ProcessExecutionMonitoringReportedEventData>
+    {
+        /// <summary>
+        /// The pip ID
+        /// </summary>
+        public PipId PipId;
+
+        /// <summary>
+        /// The reported processes
+        /// </summary>
+        public IReadOnlyCollection<ReportedProcess> ReportedProcesses;
+
+        /// <summary>
+        /// The reported file accesses
+        /// </summary>
+        public IReadOnlyCollection<ReportedFileAccess> ReportedFileAccesses;
+
+        /// <summary>
+        /// The reported file accesses
+        /// </summary>
+        public IReadOnlyCollection<ReportedFileAccess> WhitelistedReportedFileAccesses;
+
+        /// <summary>
+        /// The reported Process Detouring Status messages
+        /// </summary>
+        public IReadOnlyCollection<ProcessDetouringStatusData> ProcessDetouringStatuses;
+
+        /// <inheritdoc />
+        public ExecutionLogEventMetadata<ProcessExecutionMonitoringReportedEventData> Metadata =>
+            ExecutionLogMetadata.ProcessExecutionMonitoringReported;
+
+        /// <inheritdoc />
+        public void Serialize(BinaryLogger.EventWriter writer)
+        {
+            PipId.Serialize(writer);
+            ExecutionResultSerializer.WriteReportedProcessesAndFileAccesses(
+                writer,
+                ReportedFileAccesses,
+                WhitelistedReportedFileAccesses,
+                ReportedProcesses);
+            writer.Write(
+                ProcessDetouringStatuses, 
+                (w, v) => w.WriteReadOnlyList(v.ToList(), (w2, v2) => v2.Serialize(w2)));
+        }
+
+        /// <inheritdoc />
+        public void DeserializeAndUpdate(BinaryLogReader.EventReader reader)
+        {
+            PipId = PipId.Deserialize(reader);
+            ReportedFileAccess[] reportedFileAccesses;
+            ReportedFileAccess[] whitelistedReportedFileAccesses;
+            ReportedProcess[] reportedProcesses;
+            ExecutionResultSerializer.ReadReportedProcessesAndFileAccesses(
+                reader,
+                out reportedFileAccesses,
+                out whitelistedReportedFileAccesses,
+                out reportedProcesses);
+            ProcessDetouringStatuses = reader.ReadNullable(r => r.ReadReadOnlyList(r2 => ProcessDetouringStatusData.Deserialize(r2)));
+            ReportedProcesses = reportedProcesses;
+            ReportedFileAccesses = reportedFileAccesses;
+            WhitelistedReportedFileAccesses = whitelistedReportedFileAccesses;
+        }
+    }
+
+    /// <summary>
+    /// Information about dependency analysis violation
+    /// </summary>
+    [SuppressMessage("Microsoft.Performance", "CA1815:OverrideEqualsAndOperatorEqualsOnValueTypes")]
+    public struct DependencyViolationEventData : IExecutionLogEventData<DependencyViolationEventData>
+    {
+        /// <summary>
+        /// The violator pip ID
+        /// </summary>
+        public PipId ViolatorPipId;
+
+        /// <summary>
+        /// The related pip ID
+        /// </summary>
+        public PipId RelatedPipId;
+
+        /// <summary>
+        /// Dependency-error classification
+        /// </summary>
+        public FileMonitoringViolationAnalyzer.DependencyViolationType ViolationType;
+
+        /// <summary>
+        /// Access type observed at a path (read or write)
+        /// </summary>
+        public FileMonitoringViolationAnalyzer.AccessLevel AccessLevel;
+
+        /// <summary>
+        /// The path causing the violation
+        /// </summary>
+        public AbsolutePath Path;
+
+        /// <inheritdoc />
+        public ExecutionLogEventMetadata<DependencyViolationEventData> Metadata => ExecutionLogMetadata.DependencyViolationReported;
+
+        /// <inheritdoc />
+        public void Serialize(BinaryLogger.EventWriter writer)
+        {
+            ViolatorPipId.Serialize(writer);
+            RelatedPipId.Serialize(writer);
+            writer.Write((byte)ViolationType);
+            writer.Write((byte)AccessLevel);
+            writer.Write(Path);
+        }
+
+        /// <inheritdoc />
+        public void DeserializeAndUpdate(BinaryLogReader.EventReader reader)
+        {
+            ViolatorPipId = PipId.Deserialize(reader);
+            RelatedPipId = PipId.Deserialize(reader);
+            ViolationType = (FileMonitoringViolationAnalyzer.DependencyViolationType)reader.ReadByte();
+            AccessLevel = (FileMonitoringViolationAnalyzer.AccessLevel)reader.ReadByte();
+            Path = reader.ReadAbsolutePath();
+        }
+    }
+
+    /// <summary>
+    /// Information about PipExecutionStep performance
+    /// </summary>
+    [SuppressMessage("Microsoft.Performance", "CA1815:OverrideEqualsAndOperatorEqualsOnValueTypes")]
+    public struct PipExecutionStepPerformanceEventData : IExecutionLogEventData<PipExecutionStepPerformanceEventData>
+    {
+        /// <summary>
+        /// The pip Id
+        /// </summary>
+        public PipId PipId;
+
+        /// <summary>
+        /// Start time of the step
+        /// </summary>
+        public DateTime StartTime;
+
+        /// <summary>
+        /// Running time of the step in ms
+        /// </summary>
+        public TimeSpan Duration;
+
+        /// <summary>
+        /// PipExecutionStep which was executed
+        /// </summary>
+        public PipExecutionStep Step;
+
+        /// <summary>
+        /// Dispatcher kind which executed the PipExecutionStep
+        /// </summary>
+        public WorkDispatcher.DispatcherKind Dispatcher;
+
+        /// <inheritdoc />
+        public ExecutionLogEventMetadata<PipExecutionStepPerformanceEventData> Metadata => ExecutionLogMetadata.PipExecutionStepPerformanceReported;
+
+        /// <inheritdoc />
+        public void Serialize(BinaryLogger.EventWriter writer)
+        {
+            PipId.Serialize(writer);
+            writer.Write(StartTime);
+            writer.Write(Duration);
+            writer.Write((byte)Step);
+            writer.Write((byte)Dispatcher);
+        }
+
+        /// <inheritdoc />
+        public void DeserializeAndUpdate(BinaryLogReader.EventReader reader)
+        {
+            PipId = PipId.Deserialize(reader);
+            StartTime = reader.ReadDateTime();
+            Duration = reader.ReadTimeSpan();
+            Step = (PipExecutionStep)reader.ReadByte();
+            Dispatcher = (WorkDispatcher.DispatcherKind)reader.ReadByte();
+        }
+    }
+
+    /// <summary>
+    /// Directory output content for a process pip
+    /// </summary>
+    [SuppressMessage("Microsoft.Performance", "CA1815:OverrideEqualsAndOperatorEqualsOnValueTypes")]
+    public struct PipExecutionDirectoryOutputs : IExecutionLogEventData<PipExecutionDirectoryOutputs>
+    {
+        /// <nodoc/>
+        public PipId PipId;
+
+        /// <summary>
+        /// Each directory output that was produced by the associated pip, with its content
+        /// </summary>
+        public ReadOnlyArray<(DirectoryArtifact directoryArtifact, ReadOnlyArray<FileArtifact> fileArtifactArray)> DirectoryOutputs;
+
+        /// <nodoc/>
+        public ExecutionLogEventMetadata<PipExecutionDirectoryOutputs> Metadata => ExecutionLogMetadata.PipExecutionDirectoryOutputs;
+
+        /// <nodoc/>
+        public void Serialize(BinaryLogger.EventWriter writer)
+        {
+            PipId.Serialize(writer);
+            writer.WriteReadOnlyList(
+                DirectoryOutputs,
+                (w, directoryOutput) =>
+                {
+                    w.Write(directoryOutput.directoryArtifact);
+                    writer.WriteReadOnlyList(
+                        directoryOutput.fileArtifactArray,
+                        (w2, fileArtifact) => w2.Write(fileArtifact));
+                });
+        }
+
+        /// <nodoc/>
+        public void DeserializeAndUpdate(BinaryLogReader.EventReader reader)
+        {
+            PipId = PipId.Deserialize(reader);
+            DirectoryOutputs = reader.ReadReadOnlyArray(
+                r =>
+                    (reader.ReadDirectoryArtifact(), r.ReadReadOnlyArray(r2 => r2.ReadFileArtifact())));
+        }
+    }
+
+    /// <summary>
+    /// Information about dependency analysis violation
+    /// </summary>
+    [SuppressMessage("Microsoft.Performance", "CA1815:OverrideEqualsAndOperatorEqualsOnValueTypes")]
+    public struct StatusEventData : IExecutionLogEventData<StatusEventData>
+    {
+        /// <summary>
+        /// Time of the usage snapshot
+        /// </summary>
+        public DateTime Time;
+
+        /// <summary>
+        /// Cpu usage percent
+        /// </summary>
+        public int CpuPercent;
+
+        /// <summary>
+        /// Disk usage percents
+        /// </summary>
+        public int[] DiskPercents;
+
+        /// <summary>
+        /// Disk queue depths
+        /// </summary>
+        public int[] DiskQueueDepths;
+
+        /// <summary>
+        /// Ram usage percent
+        /// </summary>
+        public int RamPercent;
+
+        /// <summary>
+        /// Ram utilization in MB
+        /// </summary>
+        public int MachineRamUtilizationMB;
+
+        /// <summary>
+        /// Percentage of available commit used. Note if the machine has an expandable page file, this is based on the
+        /// current size not necessarily the maximum size. So even if this hits 100%, the machine may still be able to
+        /// commit more as the page file expands.
+        /// </summary>
+        public int CommitPercent;
+
+        /// <summary>
+        /// The machine's total commit in MB
+        /// </summary>
+        public int CommitTotalMB;
+
+        /// <summary>
+        /// CPU utilization of the current process
+        /// </summary>
+        public int ProcessCpuPercent;
+
+        /// <summary>
+        /// Working set in MB of the current process
+        /// </summary>
+        public int ProcessWorkingSetMB;
+
+        /// <summary>
+        /// Number of waiting items in the CPU dispatcher
+        /// </summary>
+        public int CpuWaiting;
+
+        /// <summary>
+        /// Number of running items in the CPU dispatcher
+        /// </summary>
+        public int CpuRunning;
+
+        /// <summary>
+        /// Concurrency limit in the IP dispatcher
+        /// </summary>
+        public int IoCurrentMax;
+
+        /// <summary>
+        /// Number of waiting items in the IO dispatcher
+        /// </summary>
+        public int IoWaiting;
+
+        /// <summary>
+        /// Number of running items in the IO dispatcher
+        /// </summary>
+        public int IoRunning;
+
+        /// <summary>
+        /// Number of waiting items in the CacheLookup dispatcher
+        /// </summary>
+        public int LookupWaiting;
+
+        /// <summary>
+        /// Number of running items in the CacheLookup dispatcher
+        /// </summary>
+        public int LookupRunning;
+
+        /// <summary>
+        /// Number of externally running processes
+        /// </summary>
+        public int ExternalProcesses;
+
+        /// <summary>
+        /// Number of pips succeeded for each type
+        /// </summary>
+        public long[] PipsSucceededAllTypes;
+
+        /// <summary>
+        /// LimitingResource heuristic during the sample
+        /// </summary>
+        public ExecutionSampler.LimitingResource LimitingResource;
+
+        /// <summary>
+        /// Factor of how much less frequently the status update time gets compared to what is expected. A value of 1 means
+        /// it is fired exactly at the expected rate. 2 means it is trigged twice as slowly as expected. Etc.
+        /// </summary>
+        public int UnresponsivenessFactor;
+
+        /// <summary>
+        /// Number of process pips that have not completed yet
+        /// </summary>
+        public long ProcessPipsPending;
+
+        /// <summary>
+        /// Number of process pips allocated a slot on workers (including localworker)
+        /// </summary>
+        public long ProcessPipsAllocatedSlots;
+        
+        /// <inheritdoc />
+        public ExecutionLogEventMetadata<StatusEventData> Metadata => ExecutionLogMetadata.ResourceUsageReported;
+
+        /// <inheritdoc />
+        public void Serialize(BinaryLogger.EventWriter writer)
+        {
+            writer.Write(Time);
+
+            writer.Write(CpuPercent);
+
+            writer.Write(DiskPercents.Length);
+            foreach (var diskPercent in DiskPercents)
+            {
+                writer.Write(diskPercent);
+            }
+
+            writer.Write(DiskQueueDepths.Length);
+            foreach (var diskQueueDepth in DiskQueueDepths)
+            {
+                writer.Write(diskQueueDepth);
+            }
+
+            writer.Write(RamPercent);
+            writer.Write(ProcessCpuPercent);
+            writer.Write(ProcessWorkingSetMB);
+
+            writer.Write(CpuWaiting);
+            writer.Write(CpuRunning);
+
+            writer.Write(IoCurrentMax);
+            writer.Write(IoWaiting);
+            writer.Write(IoRunning);
+
+            writer.Write(LookupWaiting);
+            writer.Write(LookupRunning);
+
+            writer.Write(ExternalProcesses);
+
+            writer.Write(PipsSucceededAllTypes.Length);
+            foreach (var pipsSucceeded in PipsSucceededAllTypes)
+            {
+                writer.Write(pipsSucceeded);
+            }
+        }
+
+        /// <inheritdoc />
+        public void DeserializeAndUpdate(BinaryLogReader.EventReader reader)
+        {
+            Time = reader.ReadDateTime();
+
+            CpuPercent = reader.ReadInt32();
+
+            var diskCount = reader.ReadInt32();
+            DiskPercents = new int[diskCount];
+            for (int i = 0; i < DiskPercents.Length; i++)
+            {
+                DiskPercents[i] = reader.ReadInt32();
+            }
+
+            var diskQueueDepthCount = reader.ReadInt32();
+            DiskQueueDepths = new int[diskQueueDepthCount];
+            for (int i = 0; i < DiskQueueDepths.Length; i++)
+            {
+                DiskQueueDepths[i] = reader.ReadInt32();
+            }
+
+            RamPercent = reader.ReadInt32();
+            ProcessCpuPercent = reader.ReadInt32();
+            ProcessWorkingSetMB = reader.ReadInt32();
+
+            CpuWaiting = reader.ReadInt32();
+            CpuRunning = reader.ReadInt32();
+
+            IoCurrentMax = reader.ReadInt32();
+            IoWaiting = reader.ReadInt32();
+            IoRunning = reader.ReadInt32();
+
+            LookupWaiting = reader.ReadInt32();
+            LookupRunning = reader.ReadInt32();
+
+            ExternalProcesses = reader.ReadInt32();
+
+            var pipTypeLength = reader.ReadInt32();
+            PipsSucceededAllTypes = new long[pipTypeLength];
+            for (int i = 0; i < PipsSucceededAllTypes.Length; i++)
+            {
+                PipsSucceededAllTypes[i] = reader.ReadInt64();
+            }
+        }
+    }
+
+    /// <summary>
+    /// Information about the build invocation
+    /// </summary>
+    [SuppressMessage("Microsoft.Performance", "CA1815:OverrideEqualsAndOperatorEqualsOnValueTypes")]
+    // $Rename: Due to telemetry backend scripts this cannot be renamed to BuildXL
+    public struct BxlInvocationEventData : IExecutionLogEventData<BxlInvocationEventData>
+    {
+        /// <summary>
+        /// The expanded configuration used to run the engine.
+        /// </summary>
+        /// <remarks>
+        /// This follows the IConfiguration hierarchy as defined in the BuildXL repo for two reasons:
+        /// a) familiarity and less confusion when not similar in structure.
+        /// b) The ability to perhaps auto populate from the interface definitions
+        /// </remarks>
+        public ConfigurationData Configuration;
+
+        /// <nodoc />
+        public struct ConfigurationData
+        {
+            /// <nodoc />
+            public LoggingConfigurationData Logging;
+
+            /// <nodoc />
+            public IReadOnlyList<string> CommandLineArguments;
+
+            /// <nodoc />
+            public ConfigurationData(IConfiguration configuration)
+            {
+                Logging = new LoggingConfigurationData(configuration.Logging);
+                CommandLineArguments = configuration.Logging.InvocationExpandedCommandLineArguments;
+            }
+
+            /// <nodoc />
+            public void Serialize(BinaryLogger.EventWriter writer)
+            {
+                Logging.Serialize(writer);
+                writer.WriteReadOnlyList(CommandLineArguments, (w, a) => w.Write(a));
+            }
+
+            /// <nodoc />
+            public void DeserializeAndUpdate(BinaryLogReader.EventReader reader)
+            {
+                Logging.DeserializeAndUpdate(reader);
+                CommandLineArguments = reader.ReadReadOnlyList((r => r.ReadString()));
+            }
+        }
+
+        /// <nodoc />
+        public struct LoggingConfigurationData
+        {
+            /// <summary>
+            /// <see cref="ILoggingConfiguration.SubstSource"/>.
+            /// </summary>
+            /// <nodoc />
+            public AbsolutePath SubstSource;
+
+            /// <summary>
+            /// <see cref="ILoggingConfiguration.SubstTarget"/>.
+            /// </summary>
+            public AbsolutePath SubstTarget;
+
+            /// <nodoc />
+            public LoggingConfigurationData(ILoggingConfiguration configuration)
+            {
+                SubstSource = configuration.SubstSource;
+                SubstTarget = configuration.SubstTarget;
+            }
+
+            /// <nodoc />
+            public void Serialize(BinaryLogger.EventWriter writer)
+            {
+                writer.Write(SubstSource);
+                writer.Write(SubstTarget);
+            }
+
+            /// <nodoc />
+            public void DeserializeAndUpdate(BinaryLogReader.EventReader reader)
+            {
+                SubstSource = reader.ReadAbsolutePath();
+                SubstTarget = reader.ReadAbsolutePath();
+            }
+        }
+
+        /// <nodoc />
+        // $Rename: Due to telemetry backend scripts this cannot be renamed to BuildXL
+        public BxlInvocationEventData(IConfiguration configuration)
+        {
+            Configuration = new ConfigurationData(configuration);
+        }
+
+        /// <inheritdoc />
+        public ExecutionLogEventMetadata<BxlInvocationEventData> Metadata => ExecutionLogMetadata.BxlInvocation;
+
+        /// <inheritdoc />
+        public void Serialize(BinaryLogger.EventWriter writer)
+        {
+            Configuration.Serialize(writer);
+        }
+
+        /// <inheritdoc />
+        public void DeserializeAndUpdate(BinaryLogReader.EventReader reader)
+        {
+            Configuration.DeserializeAndUpdate(reader);
+        }
+    }
+
+    /// <summary>
+    /// Cache materialization error data
+    /// </summary>
+    [SuppressMessage("Microsoft.Performance", "CA1815:OverrideEqualsAndOperatorEqualsOnValueTypes")]
+    public struct CacheMaterializationErrorEventData : IExecutionLogEventData<CacheMaterializationErrorEventData>
+    {
+        /// <summary>
+        /// The pip ID
+        /// </summary>
+        public PipId PipId;
+
+        /// <summary>
+        /// Failed files to materialize
+        /// </summary>
+        public ReadOnlyArray<(FileArtifact, ContentHash)> FailedFiles;
+
+        /// <inheritdoc />
+        public ExecutionLogEventMetadata<CacheMaterializationErrorEventData> Metadata => ExecutionLogMetadata.CacheMaterializationError;
+
+        /// <inheritdoc />
+        public void Serialize(BinaryLogger.EventWriter writer)
+        {
+            PipId.Serialize(writer);
+            writer.WriteReadOnlyList(
+                FailedFiles,
+                (w, failedFile) =>
+                {
+                    w.Write(failedFile.Item1);
+                    failedFile.Item2.Serialize(writer);
+                });
+        }
+
+        /// <inheritdoc />
+        public void DeserializeAndUpdate(BinaryLogReader.EventReader reader)
+        {
+            PipId = PipId.Deserialize(reader);
+            FailedFiles = reader.ReadReadOnlyArray(
+                r => (reader.ReadFileArtifact(), ContentHashingUtilities.CreateFrom(reader)));
+        }
+    }
+}